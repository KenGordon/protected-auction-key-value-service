/**
 * Copyright 2022 Google LLC
 *
 * Licensed under the Apache License, Version 2.0 (the "License");
 * you may not use this file except in compliance with the License.
 * You may obtain a copy of the License at
 *
 *      http://www.apache.org/licenses/LICENSE-2.0
 *
 * Unless required by applicable law or agreed to in writing, software
 * distributed under the License is distributed on an "AS IS" BASIS,
 * WITHOUT WARRANTIES OR CONDITIONS OF ANY KIND, either express or implied.
 * See the License for the specific language governing permissions and
 * limitations under the License.
 */

################################################################################
# If use_existing_vpc is true, we need to use an existing network.
################################################################################

data "aws_vpc" "existing_vpc" {
  count = var.use_existing_vpc ? 1 : 0
  filter {
    name   = "tag:operator"
    values = [var.existing_vpc_operator]
  }
  filter {
    name   = "tag:environment"
    values = [var.existing_vpc_environment]
  }
}

data "aws_subnets" "existing_public_subnet" {
  depends_on = [data.aws_vpc.existing_vpc]
  filter {
    name   = "tag:Name"
    values = ["*public*"]
  }
  filter {
    name   = "tag:operator"
    values = [var.existing_vpc_operator]
  }
  filter {
    name   = "tag:environment"
    values = [var.existing_vpc_environment]
  }
}

data "aws_subnets" "existing_private_subnet" {
  depends_on = [data.aws_vpc.existing_vpc]
  filter {
    name   = "tag:Name"
    values = ["*private*"]
  }
  filter {
    name   = "tag:operator"
    values = [var.existing_vpc_operator]
  }
  filter {
    name   = "tag:environment"
    values = [var.existing_vpc_environment]
  }
}

data "aws_route_tables" "existing_private_rt" {
  depends_on = [data.aws_vpc.existing_vpc]
  filter {
    name   = "tag:Name"
    values = ["*private-rt*"]
  }
  filter {
    name   = "tag:operator"
    values = [var.existing_vpc_operator]
  }
  filter {
    name   = "tag:environment"
    values = [var.existing_vpc_environment]
  }
}

################################################################################
# Setup VPC, and networking for private subnets and public subnets.
################################################################################

# Create the VPC where server instances will be launched.
resource "aws_vpc" "vpc" {
  count                = var.use_existing_vpc ? 0 : 1
  cidr_block           = var.vpc_cidr_block
  enable_dns_support   = true
  enable_dns_hostnames = true

  tags = {
    Name = "${var.service}-${var.environment}-vpc"
  }
}

# Get information about available AZs.
data "aws_availability_zones" "azs" {
  state = "available"
}

# Create public subnets used to connect to instances in private subnets.
resource "aws_subnet" "public_subnet" {
  count                   = var.use_existing_vpc ? 0 : length(data.aws_availability_zones.azs.names)
  cidr_block              = cidrsubnet(aws_vpc.vpc[0].cidr_block, 4, count.index)
  vpc_id                  = aws_vpc.vpc[0].id
  availability_zone       = data.aws_availability_zones.azs.names[count.index]
  map_public_ip_on_launch = true

  tags = {
    Name = "${var.service}-${var.environment}-public-subnet${count.index}"
  }
}

# Create private subnets where instances will be launched.
resource "aws_subnet" "private_subnet" {
  count                   = var.use_existing_vpc ? 0 : length(data.aws_availability_zones.azs.names)
  cidr_block              = cidrsubnet(aws_vpc.vpc[0].cidr_block, 4, 15 - count.index)
  vpc_id                  = aws_vpc.vpc[0].id
  availability_zone       = data.aws_availability_zones.azs.names[count.index]
  map_public_ip_on_launch = false

  tags = {
    Name = "${var.service}-${var.environment}-private-subnet${count.index}"
  }
}

# Create networking components for public subnets.
resource "aws_internet_gateway" "igw" {
  count  = var.use_existing_vpc ? 0 : 1
  vpc_id = aws_vpc.vpc[0].id

  tags = {
    Name = "${var.service}-${var.environment}-igw"
  }
}

resource "aws_route_table" "public_rt" {
  count  = var.use_existing_vpc ? 0 : 1
  vpc_id = aws_vpc.vpc[0].id

  tags = {
    Name = "${var.service}-${var.environment}-public-rt"
  }
}

resource "aws_route" "public_route" {
  count                  = var.use_existing_vpc ? 0 : 1
  route_table_id         = aws_route_table.public_rt[0].id
  gateway_id             = aws_internet_gateway.igw[0].id
  destination_cidr_block = "0.0.0.0/0"

  depends_on = [
    aws_internet_gateway.igw
  ]
}

resource "aws_route_table_association" "public_rt_assoc" {
  count          = var.use_existing_vpc ? 0 : length(aws_subnet.public_subnet)
  subnet_id      = aws_subnet.public_subnet[count.index].id
  route_table_id = aws_route_table.public_rt[0].id
}

# Create private route tables required for gateway endpoints.
resource "aws_eip" "private_subnet_eip" {
<<<<<<< HEAD
  count = length(aws_subnet.private_subnet)
=======
  count = var.use_existing_vpc ? 0 : length(aws_subnet.private_subnet)
>>>>>>> 97b0d71a
  vpc   = true
  depends_on = [
    aws_internet_gateway.igw
  ]
}

resource "aws_nat_gateway" "nat_gateway" {
<<<<<<< HEAD
  count         = length(aws_subnet.private_subnet)
=======
  count         = var.use_existing_vpc ? 0 : length(aws_subnet.private_subnet)
>>>>>>> 97b0d71a
  subnet_id     = aws_subnet.public_subnet[count.index].id
  allocation_id = aws_eip.private_subnet_eip[count.index].id

  depends_on = [
    aws_internet_gateway.igw
  ]

  tags = {
    Name = "${var.service}-${var.environment}-nat-gw${count.index}"
  }
}

resource "aws_route_table" "private_rt" {
  count  = var.use_existing_vpc ? 0 : length(aws_subnet.private_subnet)
  vpc_id = aws_vpc.vpc[0].id

  tags = {
    Name = "${var.service}-${var.environment}-private-rt${count.index}"
  }
}

resource "aws_route" "private_route" {
<<<<<<< HEAD
  count                  = length(aws_subnet.private_subnet)
=======
  count                  = var.use_existing_vpc ? 0 : length(aws_subnet.private_subnet)
>>>>>>> 97b0d71a
  route_table_id         = aws_route_table.private_rt[count.index].id
  nat_gateway_id         = aws_nat_gateway.nat_gateway[count.index].id
  destination_cidr_block = "0.0.0.0/0"
}

resource "aws_route_table_association" "private_rt_assoc" {
  count          = var.use_existing_vpc ? 0 : length(aws_subnet.private_subnet)
  route_table_id = aws_route_table.private_rt[count.index].id
  subnet_id      = aws_subnet.private_subnet[count.index].id
}<|MERGE_RESOLUTION|>--- conflicted
+++ resolved
@@ -163,11 +163,7 @@
 
 # Create private route tables required for gateway endpoints.
 resource "aws_eip" "private_subnet_eip" {
-<<<<<<< HEAD
-  count = length(aws_subnet.private_subnet)
-=======
   count = var.use_existing_vpc ? 0 : length(aws_subnet.private_subnet)
->>>>>>> 97b0d71a
   vpc   = true
   depends_on = [
     aws_internet_gateway.igw
@@ -175,11 +171,7 @@
 }
 
 resource "aws_nat_gateway" "nat_gateway" {
-<<<<<<< HEAD
-  count         = length(aws_subnet.private_subnet)
-=======
   count         = var.use_existing_vpc ? 0 : length(aws_subnet.private_subnet)
->>>>>>> 97b0d71a
   subnet_id     = aws_subnet.public_subnet[count.index].id
   allocation_id = aws_eip.private_subnet_eip[count.index].id
 
@@ -202,11 +194,7 @@
 }
 
 resource "aws_route" "private_route" {
-<<<<<<< HEAD
-  count                  = length(aws_subnet.private_subnet)
-=======
   count                  = var.use_existing_vpc ? 0 : length(aws_subnet.private_subnet)
->>>>>>> 97b0d71a
   route_table_id         = aws_route_table.private_rt[count.index].id
   nat_gateway_id         = aws_nat_gateway.nat_gateway[count.index].id
   destination_cidr_block = "0.0.0.0/0"
