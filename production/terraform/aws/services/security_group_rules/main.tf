/**
 * Copyright 2022 Google LLC
 *
 * Licensed under the Apache License, Version 2.0 (the "License");
 * you may not use this file except in compliance with the License.
 * You may obtain a copy of the License at
 *
 *      http://www.apache.org/licenses/LICENSE-2.0
 *
 * Unless required by applicable law or agreed to in writing, software
 * distributed under the License is distributed on an "AS IS" BASIS,
 * WITHOUT WARRANTIES OR CONDITIONS OF ANY KIND, either express or implied.
 * See the License for the specific language governing permissions and
 * limitations under the License.
 */

# Ingress and egress rules for the load balancer listener.
resource "aws_security_group_rule" "allow_all_elb_ingress" {
  count             = var.use_existing_vpc ? 0 : 1
  from_port         = 443
  protocol          = "TCP"
  security_group_id = var.elb_security_group_id
  to_port           = 443
  type              = "ingress"
  cidr_blocks       = ["0.0.0.0/0"]
}

resource "aws_security_group_rule" "allow_all_elb_ingress2" {
  from_port         = 8443
  protocol          = "TCP"
  security_group_id = var.elb_security_group_id
  to_port           = 8443
  type              = "ingress"
  cidr_blocks       = ["0.0.0.0/0"]
}

resource "aws_security_group_rule" "allow_elb_to_ec2_egress" {
  from_port                = var.server_instance_port
  protocol                 = "TCP"
  security_group_id        = var.elb_security_group_id
  to_port                  = var.server_instance_port
  type                     = "egress"
  source_security_group_id = var.instances_security_group_id
}

# Ingress and egress rules for SSH.
resource "aws_security_group_rule" "allow_all_ssh_ingress" {
  count             = var.use_existing_vpc ? 0 : 1
  from_port         = 22
  protocol          = "TCP"
  security_group_id = var.ssh_security_group_id
  to_port           = 22
  type              = "ingress"
  cidr_blocks       = var.ssh_source_cidr_blocks
}

resource "aws_security_group_rule" "allow_ssh_to_ec2_egress" {
  count                    = var.use_existing_vpc ? 0 : 1
  from_port                = 22
  protocol                 = "TCP"
  security_group_id        = var.ssh_security_group_id
  to_port                  = 22
  type                     = "egress"
  source_security_group_id = var.instances_security_group_id
}

resource "aws_security_group_rule" "allow_ssh_secure_tcp_egress" {
  count             = var.use_existing_vpc ? 0 : 1
  from_port         = 443
  protocol          = "TCP"
  security_group_id = var.ssh_security_group_id
  to_port           = 443
  type              = "egress"
  cidr_blocks       = ["0.0.0.0/0"]
}

# Ingress and egress rules for server ec2 instances.
resource "aws_security_group_rule" "allow_elb_to_ec2_ingress" {
  from_port                = var.server_instance_port
  protocol                 = "TCP"
  security_group_id        = var.instances_security_group_id
  to_port                  = var.server_instance_port
  type                     = "ingress"
  source_security_group_id = var.elb_security_group_id
}

resource "aws_security_group_rule" "allow_ssh_to_ec2_ingress" {
  count                    = var.use_existing_vpc ? 0 : 1
  from_port                = 22
  protocol                 = "TCP"
  security_group_id        = var.instances_security_group_id
  to_port                  = 22
  type                     = "ingress"
  source_security_group_id = var.ssh_security_group_id
}

resource "aws_security_group_rule" "allow_ec2_to_vpc_endpoint_egress" {
  count                    = var.use_existing_vpc ? 0 : 1
  from_port                = 443
  protocol                 = "TCP"
  security_group_id        = var.instances_security_group_id
  to_port                  = 443
  type                     = "egress"
  source_security_group_id = var.vpce_security_group_id
}

resource "aws_security_group_rule" "allow_ec2_to_vpc_ge_egress" {
  count             = var.use_existing_vpc ? 0 : 1
  from_port         = 443
  protocol          = "TCP"
  security_group_id = var.instances_security_group_id
  to_port           = 443
  type              = "egress"
  prefix_list_ids   = [for id in var.gateway_endpoints_prefix_list_ids : id]
}

data "aws_ip_ranges" "ec2_instance_connect_ip_ranges" {
  regions  = [var.region]
  services = ["ec2_instance_connect"]
}

resource "aws_security_group_rule" "allow_ec2_instance_connect_ingress" {
  count             = var.use_existing_vpc ? 0 : 1
  from_port         = 22
  protocol          = "TCP"
  security_group_id = var.instances_security_group_id
  to_port           = 22
  type              = "ingress"
  cidr_blocks       = data.aws_ip_ranges.ec2_instance_connect_ip_ranges.cidr_blocks
}

# Ingress and egress rules for backend vpc interface endpoints.
resource "aws_security_group_rule" "allow_ec2_to_vpce_ingress" {
  count                    = var.use_existing_vpc ? 0 : 1
  from_port                = 443
  protocol                 = "TCP"
  security_group_id        = var.vpce_security_group_id
  to_port                  = 443
  type                     = "ingress"
  source_security_group_id = var.instances_security_group_id
}

resource "aws_security_group_rule" "allow_ssh_instance_to_vpce_ingress" {
  count                    = var.use_existing_vpc ? 0 : 1
  from_port                = 443
  protocol                 = "TCP"
  security_group_id        = var.vpce_security_group_id
  to_port                  = 443
  type                     = "ingress"
  source_security_group_id = var.ssh_security_group_id
}

resource "aws_security_group_rule" "allow_ec2_to_ec2_endpoint_egress" {
  from_port                = 50100
  protocol                 = "TCP"
  security_group_id        = var.instances_security_group_id
  to_port                  = 50100
  type                     = "egress"
  source_security_group_id = var.instances_security_group_id
}

resource "aws_security_group_rule" "allow_ec2_to_ec2_endpoint_ingress" {
  from_port                = 50100
  protocol                 = "TCP"
  security_group_id        = var.instances_security_group_id
  to_port                  = 50100
  type                     = "ingress"
  source_security_group_id = var.instances_security_group_id
}

resource "aws_security_group_rule" "allow_ec2_secure_tcp_egress" {
<<<<<<< HEAD
=======
  count             = var.use_existing_vpc ? 0 : 1
>>>>>>> 97b0d71a
  from_port         = 443
  protocol          = "TCP"
  security_group_id = var.instances_security_group_id
  to_port           = 443
  type              = "egress"
  cidr_blocks       = ["0.0.0.0/0"]
}<|MERGE_RESOLUTION|>--- conflicted
+++ resolved
@@ -169,10 +169,7 @@
 }
 
 resource "aws_security_group_rule" "allow_ec2_secure_tcp_egress" {
-<<<<<<< HEAD
-=======
   count             = var.use_existing_vpc ? 0 : 1
->>>>>>> 97b0d71a
   from_port         = 443
   protocol          = "TCP"
   security_group_id = var.instances_security_group_id
