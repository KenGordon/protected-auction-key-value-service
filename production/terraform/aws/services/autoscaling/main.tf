--- conflicted
+++ resolved
@@ -36,16 +36,6 @@
   user_data = base64encode(templatefile(
     "${path.module}/instance_init_script.tftpl",
     {
-<<<<<<< HEAD
-      enclave_memory_mib        = var.enclave_memory_mib,
-      enclave_cpu_count         = var.enclave_cpu_count,
-      enclave_enable_debug_mode = "${var.enclave_enable_debug_mode ? "--debug-mode" : " "}"
-      server_port               = var.server_port,
-      region                    = var.region,
-      prometheus_service_region = var.prometheus_service_region
-      prometheus_workspace_id   = var.prometheus_workspace_id
-      run_server_outside_tee    = var.run_server_outside_tee
-=======
       enclave_memory_mib              = var.enclave_memory_mib,
       enclave_cpu_count               = var.enclave_cpu_count,
       enclave_enable_debug_mode       = "${var.enclave_enable_debug_mode ? "--debug-mode" : " "}"
@@ -63,7 +53,6 @@
       healthcheck_unhealthy_threshold = var.healthcheck_unhealthy_threshold
       healthcheck_grace_period_sec    = var.healthcheck_grace_period_sec
 
->>>>>>> 97b0d71a
   }))
 
   # Enforce IMDSv2.
