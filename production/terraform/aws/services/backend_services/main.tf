/**
 * Copyright 2022 Google LLC
 *
 * Licensed under the Apache License, Version 2.0 (the "License");
 * you may not use this file except in compliance with the License.
 * You may obtain a copy of the License at
 *
 *      http://www.apache.org/licenses/LICENSE-2.0
 *
 * Unless required by applicable law or agreed to in writing, software
 * distributed under the License is distributed on an "AS IS" BASIS,
 * WITHOUT WARRANTIES OR CONDITIONS OF ANY KIND, either express or implied.
 * See the License for the specific language governing permissions and
 * limitations under the License.
 */

# Existing aws_vpc_endpoint from existing VPC
data "aws_vpc_endpoint" "existing_vpc_gateway_endpoint" {
  count        = var.use_existing_vpc ? 1 : 0
  service_name = "com.amazonaws.${var.region}.s3"
  filter {
    name   = "tag:operator"
    values = [var.existing_vpc_operator]
  }
  filter {
    name   = "tag:environment"
    values = [var.existing_vpc_environment]
  }
}

# Restrict VPC endpoint access only to instances in this environment and service.
data "aws_iam_policy_document" "vpce_policy_doc" {
  statement {
    sid       = "Sid1"
    actions   = ["*"]
    effect    = "Allow"
    resources = ["*"]
    principals {
      type        = "AWS"
      identifiers = ["*"]
    }
    condition {
      test     = "ArnEquals"
      variable = "aws:PrincipalArn"
      values   = [var.server_instance_role_arn, var.ssh_instance_role_arn]
    }
  }
}

# Create gateway endpoints for accessing AWS services.
resource "aws_vpc_endpoint" "vpc_gateway_endpoint" {
  count             = var.use_existing_vpc ? 0 : 1
  service_name      = "com.amazonaws.${var.region}.s3"
  vpc_id            = var.vpc_id
  vpc_endpoint_type = "Gateway"
  route_table_ids   = var.vpc_endpoint_route_table_ids
  policy            = data.aws_iam_policy_document.vpce_policy_doc.json

  tags = {
<<<<<<< HEAD
    Name = "${var.service}-${var.environment}-${each.key}-endpoint"
=======
    Name = "${var.service}-${var.environment}-s3-endpoint"
>>>>>>> 97b0d71a
  }
}

# Create interface endpoints for accessing AWS services.
resource "aws_vpc_endpoint" "vpc_interface_endpoint" {
  for_each = toset(concat([
    "sns",
    "sqs",
    "logs",
    ], var.prometheus_service_region == var.region ? ["aps-workspaces"] : []
    , var.use_existing_vpc ? [] : [
      "ec2",
      "ssm",
      "autoscaling",
      "xray",
  ]))
  service_name        = "com.amazonaws.${var.region}.${each.key}"
  vpc_id              = var.vpc_id
  vpc_endpoint_type   = "Interface"
  subnet_ids          = var.vpc_endpoint_subnet_ids
  private_dns_enabled = true
  policy              = data.aws_iam_policy_document.vpce_policy_doc.json

  security_group_ids = [
    var.vpc_endpoint_sg_id
  ]

  tags = {
    Name = "${var.service}-${var.environment}-${each.key}-endpoint"
  }
}<|MERGE_RESOLUTION|>--- conflicted
+++ resolved
@@ -57,11 +57,7 @@
   policy            = data.aws_iam_policy_document.vpce_policy_doc.json
 
   tags = {
-<<<<<<< HEAD
-    Name = "${var.service}-${var.environment}-${each.key}-endpoint"
-=======
     Name = "${var.service}-${var.environment}-s3-endpoint"
->>>>>>> 97b0d71a
   }
 }
 
