--- conflicted
+++ resolved
@@ -134,8 +134,6 @@
   type        = number
 }
 
-<<<<<<< HEAD
-=======
 variable "logging_verbosity_update_sns_arn_parameter_value" {
   description = "Value for the logging verbosity update SNS ARN parameter."
   type        = string
@@ -146,7 +144,6 @@
   type        = number
 }
 
->>>>>>> 97b0d71a
 variable "use_sharding_key_regex_parameter_value" {
   description = "Use sharding key regex. This is useful if you want to use data locality feature for sharding."
   type        = bool
@@ -162,14 +159,11 @@
   type        = number
 }
 
-<<<<<<< HEAD
-=======
 variable "udf_update_timeout_millis_parameter_value" {
   description = "UDF update timeout in milliseconds."
   type        = number
 }
 
->>>>>>> 97b0d71a
 variable "udf_min_log_level_parameter_value" {
   description = "Minimum log level for UDFs. Info = 0, Warn = 1, Error = 2. The UDF will only attempt to log for min_log_level and above. Default is 0(info)."
   type        = number
@@ -208,8 +202,6 @@
 variable "public_key_endpoint_parameter_value" {
   description = "Public key endpoint. Can only be overriden in non-prod mode."
   type        = string
-<<<<<<< HEAD
-=======
 }
 
 variable "consented_debug_token_parameter_value" {
@@ -220,5 +212,4 @@
 variable "enable_consented_log_parameter_value" {
   description = "Enable the logging of consented requests. If it is set to true, the consented debug token parameter value must not be an empty string."
   type        = bool
->>>>>>> 97b0d71a
 }