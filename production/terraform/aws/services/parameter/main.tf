--- conflicted
+++ resolved
@@ -175,23 +175,15 @@
 
 resource "aws_ssm_parameter" "secondary_coordinator_private_key_endpoint_parameter" {
   count     = (var.use_real_coordinators_parameter_value) ? 1 : 0
-<<<<<<< HEAD
+  name      = "${var.service}-${var.environment}-secondary-coordinator-private-key-endpoint"
+  type      = "String"
+  value     = var.secondary_coordinator_private_key_endpoint_parameter_value
+  overwrite = true
+}
+
+resource "aws_ssm_parameter" "primary_coordinator_region_parameter" {
+  count     = (var.use_real_coordinators_parameter_value) ? 1 : 0
   name      = "${var.service}-${var.environment}-primary-coordinator-region"
-=======
-  name      = "${var.service}-${var.environment}-secondary-coordinator-private-key-endpoint"
->>>>>>> 97b0d71a
-  type      = "String"
-  value     = var.secondary_coordinator_private_key_endpoint_parameter_value
-  overwrite = true
-}
-
-resource "aws_ssm_parameter" "primary_coordinator_region_parameter" {
-  count     = (var.use_real_coordinators_parameter_value) ? 1 : 0
-<<<<<<< HEAD
-  name      = "${var.service}-${var.environment}-secondary-coordinator-private-key-endpoint"
-=======
-  name      = "${var.service}-${var.environment}-primary-coordinator-region"
->>>>>>> 97b0d71a
   type      = "String"
   value     = var.primary_coordinator_region_parameter_value
   overwrite = true
@@ -227,8 +219,6 @@
   overwrite = true
 }
 
-<<<<<<< HEAD
-=======
 resource "aws_ssm_parameter" "logging_verbosity_update_sns_arn_parameter" {
   name      = "${var.service}-${var.environment}-logging-verbosity-update-sns-arn"
   type      = "String"
@@ -243,7 +233,6 @@
   overwrite = true
 }
 
->>>>>>> 97b0d71a
 resource "aws_ssm_parameter" "use_sharding_key_regex_parameter" {
   name      = "${var.service}-${var.environment}-use-sharding-key-regex"
   type      = "String"
@@ -266,8 +255,6 @@
   overwrite = true
 }
 
-<<<<<<< HEAD
-=======
 resource "aws_ssm_parameter" "udf_update_timeout_millis_parameter" {
   name      = "${var.service}-${var.environment}-udf-update-timeout-millis"
   type      = "String"
@@ -275,7 +262,6 @@
   overwrite = true
 }
 
->>>>>>> 97b0d71a
 resource "aws_ssm_parameter" "udf_min_log_level_parameter" {
   name      = "${var.service}-${var.environment}-udf-min-log-level"
   type      = "String"
@@ -295,8 +281,6 @@
   type      = "String"
   value     = var.data_loading_blob_prefix_allowlist
   overwrite = true
-<<<<<<< HEAD
-=======
 }
 
 resource "aws_ssm_parameter" "consented_debug_token_parameter" {
@@ -312,5 +296,4 @@
   type      = "String"
   value     = var.enable_consented_log_parameter_value
   overwrite = true
->>>>>>> 97b0d71a
 }