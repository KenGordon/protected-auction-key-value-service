--- conflicted
+++ resolved
@@ -59,15 +59,12 @@
   type        = set(string)
 }
 
-<<<<<<< HEAD
-=======
 variable "consented_debug_token_arns" {
   description = "A set of arns for consented debug token"
   type        = set(string)
 }
 
 
->>>>>>> 97b0d71a
 variable "sns_data_updates_topic_arn" {
   description = "ARN for the sns topic that receives s3 delta file updates."
   type        = string
