--- conflicted
+++ resolved
@@ -30,28 +30,20 @@
             "type": "metric",
             "properties": {
                 "metrics": [
-<<<<<<< HEAD
-                      [ { "expression": "REMOVE_EMPTY(SEARCH('service.name=\"kv-server\" deployment.environment=${var.environment} MetricName=\"request.count\" Noise=(\"Raw\" OR \"Noised\")', 'Average', 60))", "id": "e1", "label": "$${PROP('Dim.Noise')} $${PROP('Dim.service.instance.id')} $${PROP('Dim.shard_number')}" } ]
-=======
                       [ { "expression": "REMOVE_EMPTY(SEARCH('service.name=\"kv-server\" deployment.environment=${var.environment} MetricName=\"request.count\" Noise=(\"Raw\" OR \"Noised\") generation_id=(\"consented\" OR \"not_consented\")', 'Sum', 60))", "id": "e1", "visible": false, "label": "$${PROP('Dim.Noise')} $${PROP('Dim.service.instance.id')} $${PROP('Dim.shard_number')} $${PROP('Dim.generation_id')}" } ],
                       [ { "expression": "e1 / 60"} ]
 
->>>>>>> 97b0d71a
-                ],
-                "region": "${var.region}",
-                "view": "timeSeries",
-                "stacked": false,
-                "yAxis": {
-                    "left": {
-                        "min": 0,
-                        "showUnits": false
-                    }
-                },
-<<<<<<< HEAD
-                "title": "request.count [MEAN]"
-=======
+                ],
+                "region": "${var.region}",
+                "view": "timeSeries",
+                "stacked": false,
+                "yAxis": {
+                    "left": {
+                        "min": 0,
+                        "showUnits": false
+                    }
+                },
                 "title": "request.count per second [MEAN]"
->>>>>>> 97b0d71a
             }
         },
         {
@@ -62,27 +54,19 @@
             "type": "metric",
             "properties": {
                 "metrics": [
-<<<<<<< HEAD
-                      [ { "expression": "REMOVE_EMPTY(SEARCH('service.name=\"kv-server\" deployment.environment=${var.environment} MetricName=\"SecureLookupRequestCount\" Noise=(\"Raw\" OR \"Noised\")', 'Average', 60))", "id": "e1", "label": "$${PROP('Dim.Noise')} $${PROP('Dim.service.instance.id')} $${PROP('Dim.shard_number')}" } ]
-=======
                       [ { "expression": "REMOVE_EMPTY(SEARCH('service.name=\"kv-server\" deployment.environment=${var.environment} MetricName=\"SecureLookupRequestCount\" Noise=(\"Raw\" OR \"Noised\") generation_id=(\"consented\" OR \"not_consented\")', 'Sum', 60))", "id": "e1", "visible": false, "label": "$${PROP('Dim.Noise')} $${PROP('Dim.service.instance.id')} $${PROP('Dim.shard_number')} $${PROP('Dim.generation_id')}" } ],
                       [ { "expression": "e1 / 60"} ]
->>>>>>> 97b0d71a
-                ],
-                "region": "${var.region}",
-                "view": "timeSeries",
-                "stacked": false,
-                "yAxis": {
-                    "left": {
-                        "min": 0,
-                        "showUnits": false
-                    }
-                },
-<<<<<<< HEAD
-                "title": "Secure lookup request count [MEAN]"
-=======
+                ],
+                "region": "${var.region}",
+                "view": "timeSeries",
+                "stacked": false,
+                "yAxis": {
+                    "left": {
+                        "min": 0,
+                        "showUnits": false
+                    }
+                },
                 "title": "Secure lookup request count per second [MEAN]"
->>>>>>> 97b0d71a
             }
         },
         {
@@ -93,27 +77,19 @@
             "type": "metric",
             "properties": {
                 "metrics": [
-<<<<<<< HEAD
-                      [ { "expression": "REMOVE_EMPTY(SEARCH('service.name=\"kv-server\" deployment.environment=${var.environment} MetricName=\"request.failed_count_by_status\" Noise=(\"Raw\" OR \"Noised\")', 'Average', 60))", "id": "e1", "label": "$${PROP('Dim.Noise')} $${PROP('Dim.error_code')} $${PROP('Dim.service.instance.id')} $${PROP('Dim.shard_number')}" } ]
-=======
                       [ { "expression": "REMOVE_EMPTY(SEARCH('service.name=\"kv-server\" deployment.environment=${var.environment} MetricName=\"request.failed_count_by_status\" Noise=(\"Raw\" OR \"Noised\") generation_id=(\"consented\" OR \"not_consented\")', 'Sum', 60))", "id": "e1", "visible": false, "label": "$${PROP('Dim.Noise')} $${PROP('Dim.error_code')} $${PROP('Dim.service.instance.id')} $${PROP('Dim.shard_number')} $${PROP('Dim.generation_id')}" } ],
                       [ { "expression": "e1 / 60"} ]
->>>>>>> 97b0d71a
-                ],
-                "region": "${var.region}",
-                "view": "timeSeries",
-                "stacked": false,
-                "yAxis": {
-                    "left": {
-                        "min": 0,
-                        "showUnits": false
-                    }
-                },
-<<<<<<< HEAD
-                "title": "request.failed_count_by_status [MEAN]"
-=======
+                ],
+                "region": "${var.region}",
+                "view": "timeSeries",
+                "stacked": false,
+                "yAxis": {
+                    "left": {
+                        "min": 0,
+                        "showUnits": false
+                    }
+                },
                 "title": "request.failed_count_by_status per second [MEAN]"
->>>>>>> 97b0d71a
             }
         },
         {
@@ -124,11 +100,7 @@
             "type": "metric",
             "properties": {
                 "metrics": [
-<<<<<<< HEAD
-                      [ { "expression": "REMOVE_EMPTY(SEARCH('service.name=\"kv-server\" deployment.environment=${var.environment} MetricName=\"request.duration_ms\" Noise=(\"Raw\" OR \"Noised\")', 'Average', 60))", "id": "e1", "label": "$${PROP('Dim.Noise')} $${PROP('Dim.service.instance.id')} $${PROP('Dim.shard_number')}" } ]
-=======
                       [ { "expression": "REMOVE_EMPTY(SEARCH('service.name=\"kv-server\" deployment.environment=${var.environment} MetricName=\"request.duration_ms\" Noise=(\"Raw\" OR \"Noised\") generation_id=(\"consented\" OR \"not_consented\")', 'Average', 60))", "id": "e1", "label": "$${PROP('Dim.Noise')} $${PROP('Dim.service.instance.id')} $${PROP('Dim.shard_number')} $${PROP('Dim.generation_id')}" } ]
->>>>>>> 97b0d71a
                 ],
                 "region": "${var.region}",
                 "view": "timeSeries",
@@ -150,11 +122,7 @@
             "type": "metric",
             "properties": {
                 "metrics": [
-<<<<<<< HEAD
-                      [ { "expression": "REMOVE_EMPTY(SEARCH('service.name=\"kv-server\" deployment.environment=${var.environment} MetricName=\"request.size_bytes\" Noise=(\"Raw\" OR \"Noised\")', 'Average', 60))", "id": "e1", "label": "$${PROP('Dim.Noise')} $${PROP('Dim.service.instance.id')} $${PROP('Dim.shard_number')}" } ]
-=======
                       [ { "expression": "REMOVE_EMPTY(SEARCH('service.name=\"kv-server\" deployment.environment=${var.environment} MetricName=\"request.size_bytes\" Noise=(\"Raw\" OR \"Noised\") generation_id=(\"consented\" OR \"not_consented\")', 'Average', 60))", "id": "e1", "label": "$${PROP('Dim.Noise')} $${PROP('Dim.service.instance.id')} $${PROP('Dim.shard_number')} $${PROP('Dim.generation_id')}" } ]
->>>>>>> 97b0d71a
                 ],
                 "region": "${var.region}",
                 "view": "timeSeries",
@@ -176,11 +144,7 @@
             "type": "metric",
             "properties": {
                 "metrics": [
-<<<<<<< HEAD
-                      [ { "expression": "REMOVE_EMPTY(SEARCH('service.name=\"kv-server\" deployment.environment=${var.environment} MetricName=\"response.size_bytes\" Noise=(\"Raw\" OR \"Noised\")', 'Average', 60))", "id": "e1", "label": "$${PROP('Dim.Noise')} $${PROP('Dim.service.instance.id')} $${PROP('Dim.shard_number')}" } ]
-=======
                       [ { "expression": "REMOVE_EMPTY(SEARCH('service.name=\"kv-server\" deployment.environment=${var.environment} MetricName=\"response.size_bytes\" Noise=(\"Raw\" OR \"Noised\") generation_id=(\"consented\" OR \"not_consented\")', 'Average', 60))", "id": "e1", "label": "$${PROP('Dim.Noise')} $${PROP('Dim.service.instance.id')} $${PROP('Dim.shard_number')} $${PROP('Dim.generation_id')}" } ]
->>>>>>> 97b0d71a
                 ],
                 "region": "${var.region}",
                 "view": "timeSeries",
@@ -202,27 +166,19 @@
             "type": "metric",
             "properties": {
                 "metrics": [
-<<<<<<< HEAD
-                      [ { "expression": "REMOVE_EMPTY(SEARCH('service.name=\"kv-server\" deployment.environment=${var.environment} MetricName=\"KVUdfRequestError\" Noise=(\"Raw\" OR \"Noised\")', 'Average', 60))", "id": "e1", "label": "$${PROP('Dim.Noise')} $${PROP('Dim.error_code')} $${PROP('Dim.service.instance.id')} $${PROP('Dim.shard_number')}" } ]
-=======
                       [ { "expression": "REMOVE_EMPTY(SEARCH('service.name=\"kv-server\" deployment.environment=${var.environment} MetricName=\"KVUdfRequestError\" Noise=(\"Raw\" OR \"Noised\") generation_id=(\"consented\" OR \"not_consented\")', 'Sum', 60))", "id": "e1", "visible": false, "label": "$${PROP('Dim.Noise')} $${PROP('Dim.error_code')} $${PROP('Dim.service.instance.id')} $${PROP('Dim.shard_number')} $${PROP('Dim.generation_id')}" } ],
                       [ { "expression": "e1 / 60"} ]
->>>>>>> 97b0d71a
-                ],
-                "region": "${var.region}",
-                "view": "timeSeries",
-                "stacked": false,
-                "yAxis": {
-                    "left": {
-                        "min": 0,
-                        "showUnits": false
-                    }
-                },
-<<<<<<< HEAD
-                "title": "Request Errors [MEAN]"
-=======
+                ],
+                "region": "${var.region}",
+                "view": "timeSeries",
+                "stacked": false,
+                "yAxis": {
+                    "left": {
+                        "min": 0,
+                        "showUnits": false
+                    }
+                },
                 "title": "Request Errors Per Second [MEAN]"
->>>>>>> 97b0d71a
             }
         },
         {
@@ -233,34 +189,25 @@
             "type": "metric",
             "properties": {
                 "metrics": [
-<<<<<<< HEAD
-                      [ { "expression": "REMOVE_EMPTY(SEARCH('service.name=\"kv-server\" deployment.environment=${var.environment} MetricName=\"InternalLookupRequestError\" Noise=(\"Raw\" OR \"Noised\")', 'Average', 60))", "id": "e1", "label": "$${PROP('Dim.Noise')} $${PROP('Dim.error_code')} $${PROP('Dim.service.instance.id')} $${PROP('Dim.shard_number')}" } ]
-=======
                       [ { "expression": "REMOVE_EMPTY(SEARCH('service.name=\"kv-server\" deployment.environment=${var.environment} MetricName=\"InternalLookupRequestError\" Noise=(\"Raw\" OR \"Noised\") generation_id=(\"consented\" OR \"not_consented\")', 'Sum', 60))", "id": "e1", "visible": false, "label": "$${PROP('Dim.Noise')} $${PROP('Dim.error_code')} $${PROP('Dim.service.instance.id')} $${PROP('Dim.shard_number')} $${PROP('Dim.generation_id')}" } ],
                       [ { "expression": "e1 / 60"} ]
->>>>>>> 97b0d71a
-                ],
-                "region": "${var.region}",
-                "view": "timeSeries",
-                "stacked": false,
-                "yAxis": {
-                    "left": {
-                        "min": 0,
-                        "showUnits": false
-                    }
-                },
-<<<<<<< HEAD
-                "title": "Internal Request Errors [MEAN]"
-=======
+                ],
+                "region": "${var.region}",
+                "view": "timeSeries",
+                "stacked": false,
+                "yAxis": {
+                    "left": {
+                        "min": 0,
+                        "showUnits": false
+                    }
+                },
                 "title": "Internal Request Errors Per Second [MEAN]"
->>>>>>> 97b0d71a
             }
         },
         {
             "height": 10,
             "width": 12,
             "y": 40,
-<<<<<<< HEAD
             "x": 0,
             "type": "metric",
             "properties": {
@@ -287,7 +234,7 @@
             "type": "metric",
             "properties": {
                 "metrics": [
-                      [ { "expression": "REMOVE_EMPTY(SEARCH('service.name=\"kv-server\" deployment.environment=${var.environment} MetricName=(\"ShardedLookupGetKeyValuesLatencyInMicros\" OR \"ShardedLookupGetKeyValueSetLatencyInMicros\" OR \"ShardedLookupRunQueryLatencyInMicros\") Noise=(\"Raw\" OR \"Noised\")', 'Average', 60))", "id": "e1", "label": "$${PROP('Dim.Noise')} $${PROP('MetricName')} $${PROP('Dim.service.instance.id')} $${PROP('Dim.shard_number')}" } ]
+                      [ { "expression": "REMOVE_EMPTY(SEARCH('service.name=\"kv-server\" deployment.environment=${var.environment} MetricName=(\"ShardedLookupGetKeyValuesLatencyInMicros\" OR \"ShardedLookupGetKeyValueSetLatencyInMicros\" OR \"ShardedLookupRunQueryLatencyInMicros\") Noise=(\"Raw\" OR \"Noised\") generation_id=(\"consented\" OR \"not_consented\")', 'Average', 60))", "id": "e1", "label": "$${PROP('Dim.Noise')} $${PROP('MetricName')} $${PROP('Dim.service.instance.id')} $${PROP('Dim.shard_number')} $${PROP('Dim.generation_id')}" } ]
                 ],
                 "region": "${var.region}",
                 "view": "timeSeries",
@@ -309,18 +256,19 @@
             "type": "metric",
             "properties": {
                 "metrics": [
-                      [ { "expression": "REMOVE_EMPTY(SEARCH('service.name=\"kv-server\" deployment.environment=${var.environment} MetricName=\"ShardedLookupKeyCountByShard\" Noise=(\"Raw\" OR \"Noised\")', 'Average', 60))", "id": "e1", "label": "$${PROP('Dim.Noise')} $${PROP('Dim.key_shard_num')}" } ]
-                ],
-                "region": "${var.region}",
-                "view": "timeSeries",
-                "stacked": false,
-                "yAxis": {
-                    "left": {
-                        "min": 0,
-                        "showUnits": false
-                    }
-                },
-                "title": "Sharded Lookup Key Count By Shard [MEAN]"
+                      [ { "expression": "REMOVE_EMPTY(SEARCH('service.name=\"kv-server\" deployment.environment=${var.environment} MetricName=\"ShardedLookupKeyCountByShard\" Noise=(\"Raw\" OR \"Noised\") generation_id=(\"consented\" OR \"not_consented\")', 'Sum', 60))", "id": "e1", "visible": false, "label": "$${PROP('Dim.Noise')} $${PROP('Dim.key_shard_num')}" } ],
+                      [ { "expression": "e1 / 60"} ]
+                ],
+                "region": "${var.region}",
+                "view": "timeSeries",
+                "stacked": false,
+                "yAxis": {
+                    "left": {
+                        "min": 0,
+                        "showUnits": false
+                    }
+                },
+                "title": "Sharded Lookup Key Count By Shard Per Second [MEAN]"
             }
         },
         {
@@ -331,7 +279,7 @@
             "type": "metric",
             "properties": {
                 "metrics": [
-                      [ { "expression": "REMOVE_EMPTY(SEARCH('service.name=\"kv-server\" deployment.environment=${var.environment} MetricName=(\"InternalGetKeyValuesLatencyInMicros\" OR \"InternalGetKeyValueSetLatencyInMicros\" OR \"InternalRunQueryLatencyInMicros\") Noise=(\"Raw\" OR \"Noised\")', 'Average', 60))", "id": "e1", "label": "$${PROP('Dim.Noise')} $${PROP('MetricName')} $${PROP('Dim.service.instance.id')} $${PROP('Dim.shard_number')}" } ]
+                      [ { "expression": "REMOVE_EMPTY(SEARCH('service.name=\"kv-server\" deployment.environment=${var.environment} MetricName=(\"InternalGetKeyValuesLatencyInMicros\" OR \"InternalGetKeyValueSetLatencyInMicros\" OR \"InternalRunQueryLatencyInMicros\") Noise=(\"Raw\" OR \"Noised\") generation_id=(\"consented\" OR \"not_consented\")', 'Average', 60))", "id": "e1", "label": "$${PROP('Dim.Noise')} $${PROP('MetricName')} $${PROP('Dim.service.instance.id')} $${PROP('Dim.shard_number')} $${PROP('Dim.generation_id')}" } ]
                 ],
                 "region": "${var.region}",
                 "view": "timeSeries",
@@ -353,7 +301,7 @@
             "type": "metric",
             "properties": {
                 "metrics": [
-                      [ { "expression": "REMOVE_EMPTY(SEARCH('service.name=\"kv-server\" deployment.environment=${var.environment} MetricName=(\"GetValuePairsLatencyInMicros\" OR \"GetKeyValueSetLatencyInMicros\") Noise=(\"Raw\" OR \"Noised\")', 'Average', 60))", "id": "e1", "label": "$${PROP('Dim.Noise')} $${PROP('MetricName')} $${PROP('Dim.service.instance.id')} $${PROP('Dim.shard_number')}" } ]
+                      [ { "expression": "REMOVE_EMPTY(SEARCH('service.name=\"kv-server\" deployment.environment=${var.environment} MetricName=(\"GetValuePairsLatencyInMicros\" OR \"GetKeyValueSetLatencyInMicros\") Noise=(\"Raw\" OR \"Noised\") generation_id=(\"consented\" OR \"not_consented\")', 'Average', 60))", "id": "e1", "label": "$${PROP('Dim.Noise')} $${PROP('MetricName')} $${PROP('Dim.service.instance.id')} $${PROP('Dim.shard_number')} $${PROP('Dim.generation_id')}" } ]
                 ],
                 "region": "${var.region}",
                 "view": "timeSeries",
@@ -375,18 +323,19 @@
             "type": "metric",
             "properties": {
                 "metrics": [
-                      [ { "expression": "REMOVE_EMPTY(SEARCH('service.name=\"kv-server\" deployment.environment=${var.environment} MetricName=\"CacheAccessEventCount\" Noise=(\"Raw\" OR \"Noised\")', 'Average', 60))", "id": "e1", "label": "$${PROP('Dim.Noise')} $${PROP('Dim.cache_access')} $${PROP('Dim.service.instance.id')} $${PROP('Dim.shard_number')}" } ]
-                ],
-                "region": "${var.region}",
-                "view": "timeSeries",
-                "stacked": false,
-                "yAxis": {
-                    "left": {
-                        "min": 0,
-                        "showUnits": false
-                    }
-                },
-                "title": "Cache Access Event Count [MEAN]"
+                      [ { "expression": "REMOVE_EMPTY(SEARCH('service.name=\"kv-server\" deployment.environment=${var.environment} MetricName=\"CacheAccessEventCount\" Noise=(\"Raw\" OR \"Noised\") generation_id=(\"consented\" OR \"not_consented\")', 'Sum', 60))", "id": "e1", "visible": false, "label": "$${PROP('Dim.Noise')} $${PROP('Dim.cache_access')} $${PROP('Dim.service.instance.id')} $${PROP('Dim.shard_number')} $${PROP('Dim.generation_id')}" } ],
+                      [ { "expression": "e1 / 60"} ]
+                ],
+                "region": "${var.region}",
+                "view": "timeSeries",
+                "stacked": false,
+                "yAxis": {
+                    "left": {
+                        "min": 0,
+                        "showUnits": false
+                    }
+                },
+                "title": "Cache Access Event Count Per Second [MEAN]"
             }
         },
         {
@@ -437,243 +386,43 @@
             "height": 10,
             "width": 12,
             "y": 80,
-=======
->>>>>>> 97b0d71a
-            "x": 0,
-            "type": "metric",
-            "properties": {
-                "metrics": [
-<<<<<<< HEAD
+            "x": 0,
+            "type": "metric",
+            "properties": {
+                "metrics": [
                       [ { "expression": "REMOVE_EMPTY(SEARCH('service.name=\"kv-server\" deployment.environment=${var.environment} MetricName=(\"ConcurrentStreamRecordReaderReadShardRecordsLatency\" OR \"ConcurrentStreamRecordReaderReadStreamRecordsLatency\" OR \"ConcurrentStreamRecordReaderReadByteRangeLatency\")  Noise=(\"Raw\" OR \"Noised\")', 'Average', 60))", "id": "e1", "label": "$${PROP('Dim.Noise')} $${PROP('MetricName')} $${PROP('Dim.service.instance.id')} $${PROP('Dim.shard_number')}" } ]
-=======
-                      [ { "expression": "REMOVE_EMPTY(SEARCH('service.name=\"kv-server\" deployment.environment=${var.environment} MetricName=\"KVServerError\" Noise=(\"Raw\" OR \"Noised\")', 'Average', 60))", "id": "e1", "label": "$${PROP('Dim.Noise')} $${PROP('Dim.error_code')} $${PROP('Dim.service.instance.id')} $${PROP('Dim.shard_number')}" } ]
-                ],
-                "region": "${var.region}",
-                "view": "timeSeries",
-                "stacked": false,
-                "yAxis": {
-                    "left": {
-                        "min": 0,
-                        "showUnits": false
-                    }
-                },
-                "title": "Server Non-request Errors [MEAN]"
-            }
-        },
-        {
-            "height": 10,
-            "width": 12,
-            "y": 40,
-            "x": 12,
-            "type": "metric",
-            "properties": {
-                "metrics": [
-                      [ { "expression": "REMOVE_EMPTY(SEARCH('service.name=\"kv-server\" deployment.environment=${var.environment} MetricName=(\"ShardedLookupGetKeyValuesLatencyInMicros\" OR \"ShardedLookupGetKeyValueSetLatencyInMicros\" OR \"ShardedLookupRunQueryLatencyInMicros\") Noise=(\"Raw\" OR \"Noised\") generation_id=(\"consented\" OR \"not_consented\")', 'Average', 60))", "id": "e1", "label": "$${PROP('Dim.Noise')} $${PROP('MetricName')} $${PROP('Dim.service.instance.id')} $${PROP('Dim.shard_number')} $${PROP('Dim.generation_id')}" } ]
->>>>>>> 97b0d71a
-                ],
-                "region": "${var.region}",
-                "view": "timeSeries",
-                "stacked": false,
-                "yAxis": {
-                    "left": {
-                        "min": 0,
-                        "showUnits": false
-                    }
-                },
-<<<<<<< HEAD
+                ],
+                "region": "${var.region}",
+                "view": "timeSeries",
+                "stacked": false,
+                "yAxis": {
+                    "left": {
+                        "min": 0,
+                        "showUnits": false
+                    }
+                },
                 "title": "Data Reader Latency Microseconds[MEAN]"
-=======
-                "title": "Sharded Lookup Latency Microseconds [MEAN]"
->>>>>>> 97b0d71a
-            }
-        },
-        {
-            "height": 10,
-            "width": 12,
-<<<<<<< HEAD
+            }
+        },
+        {
+            "height": 10,
+            "width": 12,
             "y": 80,
             "x": 12,
             "type": "metric",
             "properties": {
                 "metrics": [
                       [ { "expression": "REMOVE_EMPTY(SEARCH('service.name=\"kv-server\" deployment.environment=${var.environment} MetricName=(\"UpdateKeyValueLatency\" OR \"UpdateKeyValueSetLatency\" OR \"DeleteKeyLatency\" OR \"DeleteValuesInSetLatency\" OR \"RemoveDeletedKeyLatency\") Noise=(\"Raw\" OR \"Noised\")', 'Average', 60))", "id": "e1", "label": "$${PROP('Dim.Noise')} $${PROP('MetricName')} $${PROP('Dim.service.instance.id')} $${PROP('Dim.shard_number')}" } ]
-=======
-            "y": 50,
-            "x": 0,
-            "type": "metric",
-            "properties": {
-                "metrics": [
-                      [ { "expression": "REMOVE_EMPTY(SEARCH('service.name=\"kv-server\" deployment.environment=${var.environment} MetricName=\"ShardedLookupKeyCountByShard\" Noise=(\"Raw\" OR \"Noised\") generation_id=(\"consented\" OR \"not_consented\")', 'Sum', 60))", "id": "e1", "visible": false, "label": "$${PROP('Dim.Noise')} $${PROP('Dim.key_shard_num')}" } ],
-                      [ { "expression": "e1 / 60"} ]
->>>>>>> 97b0d71a
-                ],
-                "region": "${var.region}",
-                "view": "timeSeries",
-                "stacked": false,
-                "yAxis": {
-                    "left": {
-                        "min": 0,
-                        "showUnits": false
-                    }
-                },
-<<<<<<< HEAD
-=======
-                "title": "Sharded Lookup Key Count By Shard Per Second [MEAN]"
-            }
-        },
-        {
-            "height": 10,
-            "width": 12,
-            "y": 50,
-            "x": 12,
-            "type": "metric",
-            "properties": {
-                "metrics": [
-                      [ { "expression": "REMOVE_EMPTY(SEARCH('service.name=\"kv-server\" deployment.environment=${var.environment} MetricName=(\"InternalGetKeyValuesLatencyInMicros\" OR \"InternalGetKeyValueSetLatencyInMicros\" OR \"InternalRunQueryLatencyInMicros\") Noise=(\"Raw\" OR \"Noised\") generation_id=(\"consented\" OR \"not_consented\")', 'Average', 60))", "id": "e1", "label": "$${PROP('Dim.Noise')} $${PROP('MetricName')} $${PROP('Dim.service.instance.id')} $${PROP('Dim.shard_number')} $${PROP('Dim.generation_id')}" } ]
-                ],
-                "region": "${var.region}",
-                "view": "timeSeries",
-                "stacked": false,
-                "yAxis": {
-                    "left": {
-                        "min": 0,
-                        "showUnits": false
-                    }
-                },
-                "title": "Internal Lookup Latency Microseconds [MEAN]"
-            }
-        },
-        {
-            "height": 10,
-            "width": 12,
-            "y": 60,
-            "x": 0,
-            "type": "metric",
-            "properties": {
-                "metrics": [
-                      [ { "expression": "REMOVE_EMPTY(SEARCH('service.name=\"kv-server\" deployment.environment=${var.environment} MetricName=(\"GetValuePairsLatencyInMicros\" OR \"GetKeyValueSetLatencyInMicros\") Noise=(\"Raw\" OR \"Noised\") generation_id=(\"consented\" OR \"not_consented\")', 'Average', 60))", "id": "e1", "label": "$${PROP('Dim.Noise')} $${PROP('MetricName')} $${PROP('Dim.service.instance.id')} $${PROP('Dim.shard_number')} $${PROP('Dim.generation_id')}" } ]
-                ],
-                "region": "${var.region}",
-                "view": "timeSeries",
-                "stacked": false,
-                "yAxis": {
-                    "left": {
-                        "min": 0,
-                        "showUnits": false
-                    }
-                },
-                "title": "Cache Query Latency Microseconds [MEAN]"
-            }
-        },
-        {
-            "height": 10,
-            "width": 12,
-            "y": 60,
-            "x": 12,
-            "type": "metric",
-            "properties": {
-                "metrics": [
-                      [ { "expression": "REMOVE_EMPTY(SEARCH('service.name=\"kv-server\" deployment.environment=${var.environment} MetricName=\"CacheAccessEventCount\" Noise=(\"Raw\" OR \"Noised\") generation_id=(\"consented\" OR \"not_consented\")', 'Sum', 60))", "id": "e1", "visible": false, "label": "$${PROP('Dim.Noise')} $${PROP('Dim.cache_access')} $${PROP('Dim.service.instance.id')} $${PROP('Dim.shard_number')} $${PROP('Dim.generation_id')}" } ],
-                      [ { "expression": "e1 / 60"} ]
-                ],
-                "region": "${var.region}",
-                "view": "timeSeries",
-                "stacked": false,
-                "yAxis": {
-                    "left": {
-                        "min": 0,
-                        "showUnits": false
-                    }
-                },
-                "title": "Cache Access Event Count Per Second [MEAN]"
-            }
-        },
-        {
-            "height": 10,
-            "width": 12,
-            "y": 70,
-            "x": 0,
-            "type": "metric",
-            "properties": {
-                "metrics": [
-                      [ { "expression": "REMOVE_EMPTY(SEARCH('service.name=\"kv-server\" deployment.environment=${var.environment} status Noise=(\"Raw\" OR \"Noised\")', 'Average', 60))", "id": "e1", "label": "$${PROP('Dim.Noise')} $${PROP('Dim.status')} $${PROP('MetricName')} $${PROP('Dim.service.instance.id')} $${PROP('Dim.shard_number')}" } ]
-                ],
-                "region": "${var.region}",
-                "view": "timeSeries",
-                "stacked": false,
-                "yAxis": {
-                    "left": {
-                        "min": 0,
-                        "showUnits": false
-                    }
-                },
-                "title": "Server Retryable Operation Status Count [MEAN]"
-            }
-        },
-        {
-            "height": 10,
-            "width": 12,
-            "y": 70,
-            "x": 12,
-            "type": "metric",
-            "properties": {
-                "metrics": [
-                      [ { "expression": "REMOVE_EMPTY(SEARCH('service.name=\"kv-server\" deployment.environment=${var.environment} data_source data_source=(NOT \"realtime\") Noise=(\"Raw\" OR \"Noised\")', 'Average', 60))", "id": "e1", "label": "$${PROP('Dim.Noise')} $${PROP('Dim.data_source')} $${PROP('MetricName')} $${PROP('Dim.service.instance.id')} $${PROP('Dim.shard_number')}" } ]
-                ],
-                "region": "${var.region}",
-                "view": "timeSeries",
-                "stacked": false,
-                "yAxis": {
-                    "left": {
-                        "min": 0,
-                        "showUnits": false
-                    }
-                },
-                "title": "File Update Stats [MEAN]"
-            }
-        },
-        {
-            "height": 10,
-            "width": 12,
-            "y": 80,
-            "x": 0,
-            "type": "metric",
-            "properties": {
-                "metrics": [
-                      [ { "expression": "REMOVE_EMPTY(SEARCH('service.name=\"kv-server\" deployment.environment=${var.environment} MetricName=(\"ConcurrentStreamRecordReaderReadShardRecordsLatency\" OR \"ConcurrentStreamRecordReaderReadStreamRecordsLatency\" OR \"ConcurrentStreamRecordReaderReadByteRangeLatency\")  Noise=(\"Raw\" OR \"Noised\")', 'Average', 60))", "id": "e1", "label": "$${PROP('Dim.Noise')} $${PROP('MetricName')} $${PROP('Dim.service.instance.id')} $${PROP('Dim.shard_number')}" } ]
-                ],
-                "region": "${var.region}",
-                "view": "timeSeries",
-                "stacked": false,
-                "yAxis": {
-                    "left": {
-                        "min": 0,
-                        "showUnits": false
-                    }
-                },
-                "title": "Data Reader Latency Microseconds[MEAN]"
-            }
-        },
-        {
-            "height": 10,
-            "width": 12,
-            "y": 80,
-            "x": 12,
-            "type": "metric",
-            "properties": {
-                "metrics": [
-                      [ { "expression": "REMOVE_EMPTY(SEARCH('service.name=\"kv-server\" deployment.environment=${var.environment} MetricName=(\"UpdateKeyValueLatency\" OR \"UpdateKeyValueSetLatency\" OR \"DeleteKeyLatency\" OR \"DeleteValuesInSetLatency\" OR \"RemoveDeletedKeyLatency\") Noise=(\"Raw\" OR \"Noised\")', 'Average', 60))", "id": "e1", "label": "$${PROP('Dim.Noise')} $${PROP('MetricName')} $${PROP('Dim.service.instance.id')} $${PROP('Dim.shard_number')}" } ]
-                ],
-                "region": "${var.region}",
-                "view": "timeSeries",
-                "stacked": false,
-                "yAxis": {
-                    "left": {
-                        "min": 0,
-                        "showUnits": false
-                    }
-                },
->>>>>>> 97b0d71a
+                ],
+                "region": "${var.region}",
+                "view": "timeSeries",
+                "stacked": false,
+                "yAxis": {
+                    "left": {
+                        "min": 0,
+                        "showUnits": false
+                    }
+                },
                 "title": "Cache Update Latency Microseconds[MEAN]"
             }
         },
@@ -785,8 +534,6 @@
                     }
                 },
                 "title": "system.cpu.total_cores [MEAN]"
-<<<<<<< HEAD
-=======
             }
         },
         {
@@ -810,7 +557,6 @@
                   }
                 },
                 "title": "Sqs cleanup job error count and success rate (%)"
->>>>>>> 97b0d71a
             }
         }
     ]
