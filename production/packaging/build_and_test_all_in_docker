--- conflicted
+++ resolved
@@ -122,15 +122,12 @@
   esac
 done
 
-<<<<<<< HEAD
 if [[ -n "$DOCKER_PASSWORD" ]]; then
     echo "Logging into docker registry ${DOCKER_REGISTRY} as ${DOCKER_USER}"
     docker login "${DOCKER_REGISTRY}" -u "${DOCKER_USER}" -p "${DOCKER_PASSWORD}"
     echo ""
 fi
 
-=======
->>>>>>> 97b0d71a
 BAZEL_EXTRA_ARGS="${BAZEL_EXTRA_ARGS} --config=${INSTANCE}_instance --config=${PLATFORM}_platform --config=${MODE}_mode"
 
 if [[ ${VERBOSE} -eq 1 ]]; then
@@ -166,25 +163,16 @@
 bazel ${BAZEL_STARTUP_ARGS} build ${BAZEL_EXTRA_ARGS} //components/... //public/... //tools/...
 if [[ ${RUN_TESTS} -ne 0 ]]; then
   printf 'Tests enabled. Running tests...'
-<<<<<<< HEAD
-  bazel ${BAZEL_STARTUP_ARGS} test ${BAZEL_EXTRA_ARGS} --build_tests_only --test_size_filters=small //...
-=======
   bazel ${BAZEL_STARTUP_ARGS} test ${BAZEL_EXTRA_ARGS} --build_tests_only //...
->>>>>>> 97b0d71a
 fi
 if [[ ${PLATFORM} == gcp ]]; then
   bazel ${BAZEL_STARTUP_ARGS} run ${BAZEL_EXTRA_ARGS} //production/packaging/gcp/data_server:copy_to_dist
 elif [[ ${PLATFORM} == local ]]; then
   bazel ${BAZEL_STARTUP_ARGS} run ${BAZEL_EXTRA_ARGS} //production/packaging/local/data_server:copy_to_dist
-<<<<<<< HEAD
 elif [[ ${PLATFORM} == aws ]]; then
   bazel ${BAZEL_STARTUP_ARGS} run ${BAZEL_EXTRA_ARGS} //production/packaging/aws/data_server:copy_to_dist
 elif [[ ${PLATFORM} == azure ]]; then
   bazel ${BAZEL_STARTUP_ARGS} run ${BAZEL_EXTRA_ARGS} //production/packaging/azure/data_server:copy_to_dist
-=======
-else
-  bazel ${BAZEL_STARTUP_ARGS} run ${BAZEL_EXTRA_ARGS} //production/packaging/aws/data_server:copy_to_dist
->>>>>>> 97b0d71a
 fi
 bazel ${BAZEL_STARTUP_ARGS} run ${BAZEL_EXTRA_ARGS} //testing/functionaltest:copy_to_dist
 "
