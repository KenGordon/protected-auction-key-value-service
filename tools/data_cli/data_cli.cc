/*
 * Copyright 2022 Google LLC
 *
 * Licensed under the Apache License, Version 2.0 (the "License");
 * you may not use this file except in compliance with the License.
 * You may obtain a copy of the License at
 *
 *      http://www.apache.org/licenses/LICENSE-2.0
 *
 * Unless required by applicable law or agreed to in writing, software
 * distributed under the License is distributed on an "AS IS" BASIS,
 * WITHOUT WARRANTIES OR CONDITIONS OF ANY KIND, either express or implied.
 * See the License for the specific language governing permissions and
 * limitations under the License.
 */

#include <fstream>

#include "absl/flags/flag.h"
#include "absl/flags/parse.h"
#include "absl/flags/usage.h"
#include "absl/log/flags.h"
#include "absl/log/initialize.h"
#include "absl/log/log.h"
#include "components/util/platform_initializer.h"
#include "tools/data_cli/commands/command.h"
#include "tools/data_cli/commands/format_data_command.h"
#include "tools/data_cli/commands/generate_snapshot_command.h"

using kv_server::FormatDataCommand;
using kv_server::GenerateSnapshotCommand;

ABSL_FLAG(std::string, input_file, "-", "Input file to convert records from.");
ABSL_FLAG(std::string, input_format, "CSV",
          "Format of the input file. Possible options=(CSV|DELTA)");
ABSL_FLAG(std::string, output_file, "-",
          "Output file to write converted records to.");
ABSL_FLAG(std::string, output_format, "DELTA",
          "Format of output file. Possible options=(CSV|DELTA)");
ABSL_FLAG(std::string, starting_file, "",
          "Name of the file to use as the starting file for a snapshot, it can "
          "be an existing snapshot or delta file.");
ABSL_FLAG(std::string, ending_delta_file, "",
          "Name of the most recent delta file to be included in the snapshot.");
ABSL_FLAG(std::string, working_dir, "/tmp",
          "Directory to save temp data files.");
ABSL_FLAG(std::string, snapshot_file, "-",
          "Output file to write snapshot to. Defaults to stdout.");
ABSL_FLAG(
    std::string, data_dir, "",
    "Data directory with files to be combined into a snapshot. This can be "
    "an AWS S3 bucket or local directory.");
ABSL_FLAG(
    bool, in_memory_compaction, true,
    "If true, delta file compaction to generate snapshots is done in memory.");
ABSL_FLAG(std::string, csv_column_delimiter, ",",
          "Column delimiter for csv files");
ABSL_FLAG(std::string, csv_value_delimiter, "|",
          "Value delimiter for csv files");
ABSL_FLAG(std::string, record_type, "key_value_mutation_record",
          "Data record type. Possible "
          "options=(KEY_VALUE_MUTATION_RECORD|USER_DEFINED_FUNCTIONS_CONFIG|"
          "SHARD_MAPPING_RECORD).");
ABSL_FLAG(std::string, csv_encoding, "plaintext",
          "Encoding for KEY_VALUE_MUTATION_RECORD values for "
          "CSVs. options=(PLAINTEXT|BASE64)."
          "If the values are binary, BASE64 is recommended.");
ABSL_FLAG(int64_t, shard_number, -1,
          "The shard number for output DELTA or SNAPSHOT files.");
ABSL_FLAG(
    int64_t, number_of_shards, -1,
    "Total number of shards. Must be > --shard_number if shard_number >= 0.");

constexpr std::string_view kUsageMessage = R"(
Usage: data_cli <command> <flags>

Commands:
- format_data          Converts input to output format.
    [--input_file]       (Optional) Defaults to stdin. Input file to convert records from.
    [--input_format]     (Optional) Defaults to "CSV". Possible options=(CSV|DELTA)
    [--output_file]      (Optional) Defaults to stdout. Output file to write converted records to.
    [--output_format]    (Optional) Defaults to "DELTA". Possible options=(CSV|DELTA).
    [--record_type]      (Optional) Defaults to "KEY_VALUE_MUTATION_RECORD". Possible
                                  options=(KEY_VALUE_MUTATION_RECORD|USER_DEFINED_FUNCTIONS_CONFIG|SHARD_MAPPING_RECORD).
                                  If reading/writing a UDF config, use "USER_DEFINED_FUNCTIONS_CONFIG".
                                  If reading/writing a shard mapping config, use "SHARD_MAPPING_RECORD".
    [--csv_encoding]     (Optional) Defaults to "PLAINTEXT". Encoding for KEY_VALUE_MUTATION_RECORD values for CSVs.
                                  Possible options=(PLAINTEXT|BASE64).
                                  If the values are binary, BASE64 is recommended.
    [--shard_number]     (Optional) Defaults to -1 (i.e., not specified).
    [--number_of_shards] (Optional) Defaults to -1 (i.e., not specified). Must be > --shard_number if shard_number >= 0.
  Examples:
    (1) Generate a csv file to a delta file and write output records to std::cout.
    - data_cli format_data --input_file="$PWD/data.csv"

    (2) Generate a delta file back to csv file and write output to a file.
    - data_cli format_data --input_file="$PWD/delta" --input_format=DELTA --output_file="$PWD/delta.csv" --output_format=CSV

    (3) Pipe csv records and generate delta file records and write to std cout.
    - cat "$PWD/data.csv" | data_cli format_data --input_format=CSV

    (4) Generate a delta file with UDF configs back to csv file and write output to a file.
    - data_cli format_data --input_file="$PWD/delta" --input_format=DELTA --output_file="$PWD/delta.csv" --output_format=CSV \
         --record_type=USER_DEFINED_FUNCTIONS_CONFIG

- generate_snapshot             Compacts a range of delta files into a single snapshot file.
    [--starting_file]           (Required) Oldest delta file or base snapshot to include in compaction.
    [--ending_delta_file]       (Required) Most recent delta file to include compaction.
    [--snapshot_file]           (Optional) Defaults to stdout. Output snapshot file.
    [--data_dir]                (Required) Directory with input delta files.
    [--working_dir]             (Optional) Defaults to "/tmp". Directory used to write temporary data.
    [--in_memory_compaction]    (Optional) Defaults to true. If false, file backed compaction is used.
    [--shard_number]            (Optional) Defaults to -1 (i.e., not specified).
    [--number_of_shards]        (Optional) Defaults to -1 (i.e., not specified). Must be > --shard_number if shard_number >= 0.
  Examples:
    (1) Generate snapshot using delta files from local disk.
    - data_cli generate_snapshot --data_dir="$DATA_DIR" --starting_file="DELTA_1670532228628680" \
        --ending_delta_file="DELTA_1670532717393878" --snapshot_file="SNAPSHOT_0000000000000003"

Try --help to see detailed flag descriptions and associated default values.
)";

constexpr std::string_view kStdioSymbol = "-";
constexpr std::string_view kFormatDataCommand = "format_data";
constexpr std::string_view kGenerateSnapshotCommand = "generate_snapshot";
constexpr std::array kSupportedCommands = {
    kFormatDataCommand,
    kGenerateSnapshotCommand,
};

bool IsSupportedCommand(std::string_view command) {
  auto exists =
      std::find(kSupportedCommands.begin(), kSupportedCommands.end(), command);
  return exists != kSupportedCommands.end();
}

// Sample run using bazel:
//
//   bazel run \
//   //tools/data_cli:data_cli \
<<<<<<< HEAD
//   --//:instance=local --//:platform=local -- \
=======
//   --config=local_instance --config=local_platform -- \
>>>>>>> 97b0d71a
//   format_data \
//    --input_file=/data/DELTA_1689344645643610 \
//    --input_format=DELTA \
//    --output_format=CSV \
//    --output_file=/data/DELTA_1689344645643610.csv \
//    --v=3 --stderrthreshold=0
int main(int argc, char** argv) {
  kv_server::PlatformInitializer initializer;

  absl::InitializeLog();
  absl::SetProgramUsageMessage(kUsageMessage);
  const std::vector<char*> commands = absl::ParseCommandLine(argc, argv);
  if (commands.size() < 2) {
    LOG(ERROR) << "You must specify a command.\n"
               << absl::ProgramUsageMessage();
    return -1;
  }
  const std::string command_name = commands[1];
  if (!IsSupportedCommand(commands[1])) {
    LOG(ERROR) << "Command: [" << command_name << "] is not supported.\n"
               << absl::ProgramUsageMessage();
    return -1;
  }
  if (command_name == kFormatDataCommand) {
    std::ifstream i_fstream(absl::GetFlag(FLAGS_input_file));
    std::istream* i_stream = kStdioSymbol == absl::GetFlag(FLAGS_input_file)
                                 ? &std::cin
                                 : &i_fstream;
    std::ofstream o_fstream(absl::GetFlag(FLAGS_output_file));
    std::ostream* o_stream = kStdioSymbol == absl::GetFlag(FLAGS_output_file)
                                 ? &std::cout
                                 : &o_fstream;
    auto format_data_command = FormatDataCommand::Create(
        FormatDataCommand::Params{
            .input_format = absl::GetFlag(FLAGS_input_format),
            .output_format = absl::GetFlag(FLAGS_output_format),
            .csv_column_delimiter =
                absl::GetFlag(FLAGS_csv_column_delimiter)[0],
            .csv_value_delimiter = absl::GetFlag(FLAGS_csv_value_delimiter)[0],
            .record_type = absl::GetFlag(FLAGS_record_type),
            .csv_encoding = absl::GetFlag(FLAGS_csv_encoding),
            .shard_number = absl::GetFlag(FLAGS_shard_number),
            .number_of_shards = absl::GetFlag(FLAGS_number_of_shards),
        },
        *i_stream, *o_stream);
    if (!format_data_command.ok()) {
      LOG(ERROR) << "Failed to create command to format data. "
                 << format_data_command.status();
      return -1;
    }
    if (absl::Status status = (*format_data_command)->Execute(); !status.ok()) {
      LOG(ERROR) << "Failed to execute format data command. " << status;
      return -1;
    }
  }
  if (command_name == kGenerateSnapshotCommand) {
    auto generate_snapshot_command =
        GenerateSnapshotCommand::Create(GenerateSnapshotCommand::Params{
            .data_dir = absl::GetFlag(FLAGS_data_dir),
            .working_dir = absl::GetFlag(FLAGS_working_dir),
            .starting_file = absl::GetFlag(FLAGS_starting_file),
            .ending_delta_file = absl::GetFlag(FLAGS_ending_delta_file),
            .snapshot_file = absl::GetFlag(FLAGS_snapshot_file),
            .in_memory_compaction = absl::GetFlag(FLAGS_in_memory_compaction),
            .shard_number = absl::GetFlag(FLAGS_shard_number),
            .number_of_shards = absl::GetFlag(FLAGS_number_of_shards),
        });
    if (!generate_snapshot_command.ok()) {
      LOG(ERROR) << "Failed to create command to generate snapshot. "
                 << generate_snapshot_command.status();
      return -1;
    }
    if (absl::Status status = (*generate_snapshot_command)->Execute();
        !status.ok()) {
      LOG(ERROR) << "Failed to execute generate snapshot command. " << status;
      return -1;
    }
  }
  return 0;
}<|MERGE_RESOLUTION|>--- conflicted
+++ resolved
@@ -138,11 +138,7 @@
 //
 //   bazel run \
 //   //tools/data_cli:data_cli \
-<<<<<<< HEAD
-//   --//:instance=local --//:platform=local -- \
-=======
 //   --config=local_instance --config=local_platform -- \
->>>>>>> 97b0d71a
 //   format_data \
 //    --input_file=/data/DELTA_1689344645643610 \
 //    --input_format=DELTA \
