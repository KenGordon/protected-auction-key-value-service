--- conflicted
+++ resolved
@@ -21,10 +21,7 @@
 #include "components/data_server/cache/cache.h"
 #include "components/data_server/cache/key_value_cache.h"
 #include "components/internal_server/local_lookup.h"
-<<<<<<< HEAD
-=======
 #include "components/tools/util/configure_telemetry_tools.h"
->>>>>>> 97b0d71a
 #include "components/udf/hooks/get_values_hook.h"
 #include "components/udf/udf_client.h"
 #include "components/udf/udf_config_builder.h"
@@ -44,8 +41,6 @@
           "be equivalent to a UDFArgument.");
 
 namespace kv_server {
-<<<<<<< HEAD
-=======
 namespace {
 class UDFDeltaFileTestLogContext
     : public privacy_sandbox::server_common::log::SafePathContext {
@@ -53,49 +48,32 @@
   UDFDeltaFileTestLogContext() = default;
 };
 }  // namespace
->>>>>>> 97b0d71a
 
 using google::protobuf::util::JsonStringToMessage;
 
 // If the arg is const&, the Span construction complains about converting const
 // string_view to non-const string_view. Since this tool is for simple testing,
 // the current solution is to pass by value.
-<<<<<<< HEAD
-absl::Status LoadCacheFromKVMutationRecord(KeyValueMutationRecordStruct record,
-                                           Cache& cache) {
-=======
 absl::Status LoadCacheFromKVMutationRecord(
     UDFDeltaFileTestLogContext& log_context,
     KeyValueMutationRecordStruct record, Cache& cache) {
->>>>>>> 97b0d71a
   switch (record.mutation_type) {
     case KeyValueMutationType::Update: {
       LOG(INFO) << "Updating cache with key " << record.key
                 << ", logical commit time " << record.logical_commit_time;
       std::visit(
-<<<<<<< HEAD
-          [&cache, &record](auto& value) {
-            using VariantT = std::decay_t<decltype(value)>;
-            if constexpr (std::is_same_v<VariantT, std::string_view>) {
-              cache.UpdateKeyValue(record.key, value,
-=======
           [&cache, &record, &log_context](auto& value) {
             using VariantT = std::decay_t<decltype(value)>;
             if constexpr (std::is_same_v<VariantT, std::string_view>) {
               cache.UpdateKeyValue(log_context, record.key, value,
->>>>>>> 97b0d71a
                                    record.logical_commit_time);
               return;
             }
             constexpr bool is_list =
                 (std::is_same_v<VariantT, std::vector<std::string_view>>);
             if constexpr (is_list) {
-<<<<<<< HEAD
-              cache.UpdateKeyValueSet(record.key, absl::MakeSpan(value),
-=======
               cache.UpdateKeyValueSet(log_context, record.key,
                                       absl::MakeSpan(value),
->>>>>>> 97b0d71a
                                       record.logical_commit_time);
               return;
             }
@@ -171,18 +149,11 @@
 absl::Status TestUdf(const std::string& kv_delta_file_path,
                      const std::string& udf_delta_file_path,
                      const std::string& input_arguments) {
-<<<<<<< HEAD
-  InitMetricsContextMap();
-  LOG(INFO) << "Loading cache from delta file: " << kv_delta_file_path;
-  std::unique_ptr<Cache> cache = KeyValueCache::Create();
-  PS_RETURN_IF_ERROR(LoadCacheFromFile(kv_delta_file_path, *cache))
-=======
   ConfigureTelemetryForTools();
   LOG(INFO) << "Loading cache from delta file: " << kv_delta_file_path;
   std::unique_ptr<Cache> cache = KeyValueCache::Create();
   UDFDeltaFileTestLogContext log_context;
   PS_RETURN_IF_ERROR(LoadCacheFromFile(log_context, kv_delta_file_path, *cache))
->>>>>>> 97b0d71a
       << "Error loading cache from file";
 
   LOG(INFO) << "Loading udf code config from delta file: "
@@ -190,30 +161,6 @@
   CodeConfig code_config;
   PS_RETURN_IF_ERROR(ReadCodeConfigFromFile(udf_delta_file_path, code_config))
       << "Error loading UDF code from file";
-<<<<<<< HEAD
-
-  LOG(INFO) << "Starting UDF client";
-  UdfConfigBuilder config_builder;
-  auto string_get_values_hook =
-      GetValuesHook::Create(GetValuesHook::OutputType::kString);
-  string_get_values_hook->FinishInit(CreateLocalLookup(*cache));
-  auto binary_get_values_hook =
-      GetValuesHook::Create(GetValuesHook::OutputType::kBinary);
-  binary_get_values_hook->FinishInit(CreateLocalLookup(*cache));
-  auto run_query_hook = RunQueryHook::Create();
-  run_query_hook->FinishInit(CreateLocalLookup(*cache));
-  absl::StatusOr<std::unique_ptr<UdfClient>> udf_client =
-      UdfClient::Create(std::move(
-          config_builder.RegisterStringGetValuesHook(*string_get_values_hook)
-              .RegisterBinaryGetValuesHook(*binary_get_values_hook)
-              .RegisterRunQueryHook(*run_query_hook)
-              .RegisterLoggingFunction()
-              .SetNumberOfWorkers(1)
-              .Config()));
-  PS_RETURN_IF_ERROR(udf_client.status())
-      << "Error starting UDF execution engine";
-=======
->>>>>>> 97b0d71a
 
   LOG(INFO) << "Starting UDF client";
   UdfConfigBuilder config_builder;
@@ -252,11 +199,6 @@
   JsonStringToMessage(req_partition_json, &req_partition);
 
   LOG(INFO) << "Calling UDF for partition: " << req_partition.DebugString();
-<<<<<<< HEAD
-  auto metrics_context = std::make_unique<ScopeMetricsContext>();
-  auto udf_result = udf_client.value()->ExecuteCode(
-      RequestContext(*metrics_context), {}, req_partition.arguments());
-=======
   auto request_context_factory = std::make_unique<RequestContextFactory>(
       privacy_sandbox::server_common::LogContext(),
       privacy_sandbox::server_common::ConsentedDebugConfiguration());
@@ -264,7 +206,6 @@
   auto udf_result = udf_client.value()->ExecuteCode(
       *request_context_factory, {}, req_partition.arguments(),
       execution_metadata);
->>>>>>> 97b0d71a
   if (!udf_result.ok()) {
     LOG(ERROR) << "UDF execution failed: " << udf_result.status();
     ShutdownUdf(*udf_client.value());
