# Changelog

All notable changes to this project will be documented in this file. See [commit-and-tag-version](https://github.com/absolute-version/commit-and-tag-version) for commit guidelines.

<<<<<<< HEAD
## 0.11.1 (2023-08-02)

=======
>>>>>>> b4c50d52
## 0.11.0 (2023-07-11)


### Features

* [Breaking change] Use UserDefinedFunctionsConfig instead of KVs for loading UDFs.
* [Sharding] Add hpke for s2s communication
* [Sharding] Allow for partial data lookups
* [Sharding] Making downstream requests in parallel
* Add bazel build flag --announce_rc
* Add bool parameter to allow routing V1 requests through V2.
* Add buf format pre-commit hook
* Add build time directive for reentrant parser.
* Add functions to retrieve instance information.
* Add internal run query client and server.
* Add JS hook for set query.
* Add lookup client and server for communication with shards
* Add MessageQueue for the request simulation system
* Add query grammar and interface for set queries.
* Add rate limiter for the request simulation system
* Add second map to store key value set and add set value update interfaces
* Add shard metadata for supporting sharded files
* Add simple microbenchmarks for key value cache
* Add UDF support for format data command.
* Add unit tests for query lexer.
* Adding cluster mappings manager
* Adding padding
* Apply custom lockings on the cache
* Connect InternalRunQuery to the parser
* Extend and simplify collect-logs to capture test outputs
* Extend use of scp deps via data-plane-shared repo
* Implement shard manager
* Move sharding function to public so it's available for file sharding
* Register a logging hook with the UDF.
* Register run query hook with udf framework.
* Sharding - realtime updates
* Sharding read flow fixes
* Simplify work done in set operations. Set operations can be passed by
* Snapshot files support UDF configs.
* Support reading and writing set queries to data files.
* Support reading and writing set values for csv files
* Support reading/writing DataRecords. Requires new DELTA format.
* Support writing sharded files
* Update data_loading.fb to support UDF code updates.
* Update pre-commit hook versions
* Update shard manager mappings continuously
* Upgrade build-system to release-0.28.0
* Upgrade build-system to v0.30.1
* Upgrade scp to 0.72.0
* Use Unix domain socket for internal lookup server.
* Utilize AWS deps via data-plane-shared repo


### Bug Fixes

* Add internal lookup client deadline.
* Catch error if insufficient args specified
* Fix aggregation logic for set values.
* Fix ASAN potential deadlock errors in key_value_cache_test
* Proper memory management of callback hook wrappers.
* Specify 2 workers for UDF execution.
* Upgrade pre-commit hooks
* Use shared pointer for UDF absl::Notification.


### Build Tools: Fixes

* **build:** Add scope-based sections in release notes


### Documentation

* Add docs for data loading capabilities
* Add explanation that access control is managed by IAM for writes.
* Point readme to a new sharding public explainer

## 0.10.0 (2023-05-04)


### Features

* Add --fast option for running functional tests
* Add a multi-KV SUT
* Add baseline for SSP
* Add bazel macro to generate OpenSSL certificates
* Add brotli compression support
* Add envoy for KV server in baseline SUT
* Add envoy frontend in baseline SUT
* Add optional filename arg to tools/collect-logs
* Add SUT without UDF
* Add terraform support for sharding
* Drop data meant for other shards
* Include tink_cc repository
* Set timestamp for generated delta files for SUTs
* Support selection of single SUT for testing
* Upgrade gRPC to v1.52.1
* Upgrade to functionaltest-system 0.5.1
* Use 443 for http1.1 and 8443 for http2.
* Use scp deps exposed by data-plane-shared-libraries repo
* Use shared control plane skylark functions for transitive dependencies


### Bug Fixes

* Address linter issues in production dir
* Address linter issues in tools
* Avoid running prettier on PCR0 files
* Capture test logs into zip archive
* Collect logs from functional testing
* Configure docker compose to pull images quietly
* Correct container deps in multiple-kv-servers
* Defer to data-plane-shared cpp deps
* Remove exposed ports as not needed within docker network
* Remove unused code in tools/get_workspace_status
* Remove workspace parent dirs from logs archive
* Upgrade pre-commit hooks


### Documentation

* Add Protected Audience API rename banner

## 0.9.0 (2023-04-10)


### Features

* Add a total realtime QPS metric
* Add aws supplied e2e latency
* Add basic UDF functional tests for v2
* Add error counters for realtime updates
* Add functional test stubs for v2
* Add target to generate delta for sample udf.js
* Add test data artifacts to dist/test_data/deltas
* Add UDF delta file generator tool.
* Add UDF delta file upload through terraform config.
* Add udf.js delta file to test set
* Upgrade to build-system 0.22.0 and functionaltest-system 0.2.0


### Bug Fixes

* Add a dashboard for environments
* Add documentation for editing dashboards
* Change envoy log level to debug
* Check that recovery function is valid before calling it.
* Enable docker network cleanup
* Ensure changelog notes use specific version
* ignore interestGroupNames argument
* MetricsRecorder no longer a singleton.
* MetricsRecorder now optional for retry templates.
* Return missing key error status from internal lookup server.
* Upgrade gRPC and make lookup client a singleton
* Use dynamic_cast to get metric_sdk::MeterProvider provider.


### Terraform

* Add us-west-1 terraform


### Documentation

* Add documentation on roma child processes.
* Add instructions on realtime updates
* Add note to use grpcurl for v2 since http has a bug.
* Add v2 request JSON schema
* AWS realtime update capabilities
* Correct udf target name
* Update documentation for building data cli.
* Update realtime metrics querying docs

## 0.8.0 (2023-03-28)


### Features

* add AWS SQS ReceiveMessage latency histogram
* Add command line flags for parameters
* Add configurable thread count for realtime updater
* Add functional test
* Adding e2e latency measurement for realtime updates
* Allow specifying explicit histogram bucket boundaries
* Allow the blob_storage_util cp command to work with local files.
* Allow the DeltaFileRecordChangeNotifier to read local files as well as from S3
* Batch delete SQS messages
* Build delta files from csv
* clean up realtime queues
* Configure AWS hosted Prometheus.
* Disable the use of exceptions
* Enhance/Simplify local export of telemetry with OTLP.
* Functional testing of local server with delta files
* make AwsSnsSqsManager thread safe
* Make the blob_storage_change_watcher tool work for local files
* Make the blob_storage_util cat and rm commands work for local files
* Make the blob_storage_util ls command work for local files and refactor out common parts from the AWS binary
* Make the delta_file_watcher tool work for local files
* Move the platform specific server configuration logic to a separate file
* multi-threaded realtime notifier
* realtime tester in a container
* Reuse SQS client
* Speed up test updates publisher
* Tools for generating and inserting realtime test data.
* Upgrade build-system to release-0.18.0
* Upgrade build-system to release-0.20.0
* Upgrade debian runtime images to 15 Feb 2023
* Upgrade to build-system 0.17.0
* Use a PlatformInitializer so the data_cli will compile for --platform=local


### Bug Fixes

* Add ability to interrupt a SleepFor Duration.
* Add minimum shard size threshold for concurrent reader.
* Launch Envoy first before all other processes.
* Make MetricsRecorder a shared global instance.
* Only run functional tests against local server
* Remove functionaltest/run-server, update docs accordingly
* Remove submodule section from docs
* Run server in background, and reduce noise
* Run server using delta files in run-server-docker
* Update generate_load_test_data to use bazel-debian
* Use symlink for identical test replies
* Use VLOG for concurrent reader debugging logs.
* Wait for envoy to respond before launching enclave service.


### Documentation

* Add a playbook template for new alerts
* Add description for backup_poll_frequency_secs
* Add docs about how to run the server locally
* fix /tmp/deltas discrepancy
* remove obsolete service
* Updating instructions on how to copy `eif` manually.


### Terraform

* Convert tfvar files to json
* Support Prometheus service running in a different region

## 0.7.0 (2023-02-16)


### Features

* Add --platform flag to build_and_test_all_in_docker
* Add a concurrent record reader for data files.
* Add a helper service for protocol testing
* Add a stub class for reading local blob files
* add automated PCR0 updates to kokoro continuous
* Add base streambuf with seeking support for reading blobs.
* Add delta writer and custom audience data parser
* add github personal access token validation for release scripts
* Add instance id to metrics.
* Add seeking to S3 blob reader.
* Add support for Zipkin exports for local builds.
* Add terraform logic to create SNS for real time updates
* Check timestamps for cache update
* Implement BinaryHTTP version of V2 API
* Implement delta file record change notifier to retrieve high priority updates
* Implement test OHTTP V2 query handling
* Integrating high priority updates in data server
* Memory cleanup for delete timestamps in the cache
* Record metrics for all RetryUntilOk events.  Export them to stdout or
* Upgrade black to 23.1.0
* Upgrade to build-system 0.13.0
* Upgrade to build-system 0.14.0
* Upgrade to build-system 0.16.0
* Use concurrent reader for reading snapshot and delta files.


### Bug Fixes

* Add docker compose config for testing locally.
* add empty bug id to automated PCR0 CL
* Add unit test for delta file backup poll.  Fix bug where we can't
* Don't ListBlobs to poll Delta files on notifications that don't
* Don't use default number of cores for small test files.
* fetch git remote for automated pcr0 updates
* Fix typos and remove unreachable branches.
* flaky delta_file_notifier test.
* Listing non-delta files from bucket shouldn't cause state change.
* Only read the most recent snapshot file.
* path for local envoy
* Prefer github release artifacts over archive artifacts
* remove duplicate open telemetry entry.
* remove spaces from automated PCR0 CL commit footer
* Switch jaeger over to using OTLP directly.  Jaeger otel component is
* Upgrade to rules_buf 0.1.1
* Uprev Otel to pull in semantic resource convensions.  Use them
* Use shared libraries for proxy


### Build System

* Hide build stdout/stderr for third_party


### Documentation

* Add docs for data loading library.

## 0.6.0 (2023-01-10)


### Features

* Add --no-precommit flag to build_and_test_all_in_docker
* Add command to generate snapshots to data cli
* Add support for reading snapshots during server startup.
* Implement a snapshot writer.
* Produce PCR0.json for server EIF
* Remove VCS commit info from server --buildinfo
* Reorg build_and_test* scripts
* Store and validate arch-specific PCR0 hash
* update dev to staging copybara to include github workflows
* update GitHub presubmit workflow to trigger on pull request
* Upgrade to build-system 0.10.0
* Upgrade to build-system 0.5.0
* Upgrade to build-system 0.6.0
* Upgrade to gRPC v1.51.1


### Bug Fixes

* add missing "xray" to vpc_interface_endpoint_services references.
* Adjust git global config
* Attach initial_launch_hook to autoscaling group.
* Avoid non-zero exit on PCR0 hash mismatch
* Correct documentation on endpoint to test
* Fix the region doc for local development.
* Ignore builders/ when executing pre-commit
* LifecycleHeartbeat only Finish once.  Fixed unit test.
* Upgrade to addlicense v1.1
* Use absolute path for kokoro_release.sh
* Use bazel-debian to build and run test_serving_data_generator


### Build System

* Add presubmit GitHub workflow
* Upgrade to bazel 5.4.0


### Documentation

* Add a default AWS region to push command
* Correct command to run server locally
* Update ECR format and improve the AWS doc order

## 0.5.0 (2022-11-28)


### Features

* Add basic smoke test
* Add builders/utils docker image
* Add hadolint to lint Dockerfiles
* Add toolchain short hash to bazel output_user_root path
* Add tools/lib/builder.sh
* Add utils for working with snapshot files.
* Adopt build-system release-0.2.0
* Allow AMI building to specify AWS region.
* Bump debian runtime to stable-20221004-slim
* Rename nitro_artifacts to aws_artifacts
* Set BUILD_ARCH env var in docker images
* Simplify use of --with-ami flag
* Tag small tests
* Upgrade build-debian to python3.9
* Upgrade to build-system 0.3.1
* Upgrade to build-system 0.4.3
* Upgrade to build-system 0.4.4
* Upgrade to clang v14 on bazel-debian


### Bug Fixes

* Add get_workspace_mount function to encapsulate code block
* Allow server script to accept any flags
* Avoid installing recommended debian packages
* Copy get_values_descriptor_set.pb to dist dir
* Correct shell quoting
* Correct workspace volume when tools/terraform is executed in a nested container
* Execute tests prior to copy_to_dist
* Guess user/group for files when running container as root bazel
* Ignore InvalidArgument error on completing lifecycle hook.
* include a backoff on errors to long poll 'push' notifications.
* Invoke addlicense for all text files
* Invoke unzip via utils image
* Migrate duration code into KV server.
* Minor improvements to shell scripts
* Modify normalize-dist to use builder::id function
* Mount $HOME/aws in aws-cli container
* Move builder-related configs to builders/etc
* Move WORKSPACE definition to cbuild script global
* multi-region support for sqs_lambda
* Propagate AWS env vars and $HOME/.aws into terraform container
* Propagate gcloud stderr
* Reduce noise from tools/collect-logs
* Remove build timestamp to afford stability of binary
* Remove debugging statement
* Remove docker flags -i and -t
* Remove dockerfile linter ignore and correct ENTRYPOINT
* Remove pre-commit config from build-debian
* Rename bazel image name debian-slim to runtime-debian
* Set architecture in container_image declaration
* Set bazel output_base to accommodate distinct workspaces
* Set WORKSPACE variable
* Support regions outside us-east-1
* unzip should overwrite files
* Update gazelle to v0.28.0
* Upgrade bazel-skylib to 1.3.0
* Upgrade rules_pkg to 0.8.0
* Use builder library functions


### Documentation

* Add error handling guidelines.
* Add submodule instructions
* Fix build command
* fix typo in aws doc
* recommend the use of native AWS CLI in documentation
* Remove an unnecessary step in server doc

## 0.4.0 (2022-10-11)


### Features

* Add //:buildifier rule as an alias to the pre-commit buildifier hook
* Add a debugging endpoint for Binary Http GetValues.
* Add aws-cli helper script
* Add csv reader and writer
* Add delta record reader based on riegeli stream io.
* Add library for reading and writing delta files
* Add utility for data generation (currently supports csv to delta and vice versa)
* Add version info to server binaries
* Determine workspace mount point from docker inspect if inside docker container
* Display pre-commit error log if it exists
* Implement API call to record lifecycle heartbeat.
* Log bazel build flags during server startup runtime.
* Overhaul building on amazonlinux2
* Repeating timer with callback implementation
* Set working dir to current workspace-relative path in tools/terraform


### Bug Fixes

* Add bazel rule to copy files to dist dir
* Add builders/tools/normalize-dist to chmod/chgrp/chown dist/ directory tree
* Add fetch git tags from remote prior to syncing repos
* Add files to subject to chown and chgrp
* Adjust chown/chgrp to be silent
* Adopt shellcheck
* Clean bazel_root for smaller docker image
* Correct the WORKSPACE path in production/packaging/aws/build_and_test
* Correct variable used to check for valid repo name
* Drop packer from build-debian image
* Fix a typo and improve some logging for DataOrchestrator's loading
* Improve cbuild help text
* Improve git push message to accommodate patch branches
* Increase SQS cleanup lamabda timeout
* Modifications as indicated by shellcheck
* Modify build and packaging for AWS SQS Lambda
* Move definition from header to cc to eliminate linker error
* Only propagate AWS env vars into amazonlinux2 build container
* pre-commit CLEANUP should default to zero
* Print pre-commit version rather than help
* Print timestamps in UTC timezone
* Remove container when get-architecture exits
* Remove duplicate text "instance:" in build flavor
* Remove shellcheck from build-debian
* Remove unused nitro_enclave_image bazel rule
* Set bazel output_user_root in image bazelrc
* Set locale in build-debian
* Strip commit hashes from CHANGELOG.md
* Switch from hardcoded arch to using dpkg --print-architecture
* Update author name
* Update pre-commit to use cbuild
* Use --with-ami flag to determine bazel flags instance/platform
* Use default health check grace priod (300s) now that we have heartbeats.
* Use git rather than bazel to determine workspace root
* Use PRE_COMMIT_TOOL env var


### Build System

* Add arch to docker image tags
* Add get_builder_image_tagged tool to determine a content-based tag
* Add get-architecture helper script
* Propagate status code in exit functions


### Documentation

* Correct command to load docker image locally
* Instructions to make changes to a dependency
* Sugggest use of python virtualenv
* Use concise form of passing env vars into docker container

## 0.3.0 (2022-09-14)


### Features

* Add --env flag to cbuild
* Update release image to node v18


### Bug Fixes

* Bump to latest version of bazelisk
* Consolidate bazel/ dir into third_party/ dir
* Ensure appropriate ownership of modified files
* fix local docker run command
* Improve shell string quoting
* Invoke bash via /usr/bin/env
* Propagate SKIP env var into pre-commit container

## 0.2.0 (2022-09-07)


### Features

* Add arg processing to cbuild script
* Add bazel-debian helper script
* Add black python formatter to pre-commit
* Add optional flags to cbuild tool
* Inject clang-version as a bazel action_env
* Migrate generation of builders/release container image to Dockerfile
* Remove python build dependencies from bazel
* Support installation of git pre-commit hook
* Support running the server container locally
* Use EC2 instance connect for ssh access.


### Bug Fixes

* Add public/ to presubmit tests
* Add python version to action_env
* Add require-ascii pre-commit hook
* Add/remove basic pre-commit hooks
* Allow for short(er) presubmit builds
* Change ownership of dist/ to user
* Correct git instructions at the end of cut_release
* Define python3 toolchain
* Ensure /etc/gitconfig is readable by all
* Install bazel version as specified in .bazelversion
* Move bazel env vars from comments to help text
* Pin version of bazelisk
* Pin version of libc++-dev
* Pin version of python3.8
* Remove check for uncommitted changes, tools/pre-commit exit status should suffice
* Tidy cut_release
* Upgrade zstd to v1.5.2


### Build System

* Add buildifier tool to pre-commit
* Add terraform fmt to pre-commit
* Add terraform to tools
* Add tools/pre-commit
* Adjust branch specification for mirroring to GitHub
* Move commit-and-tag-version into tools dir
* Move gh into tools dir
* Reduce redundant installation commands
* Reinstate use of cpplint, via pre-commit tool
* Remove buildifier from bazel build as it is redundant with pre-commit
* Remove release-please tool
* Rename builders/bazel to build-debian

### 0.1.0 (2022-08-18)


### Features

This is the initial release of the system. See [README](/README.md) for the current state of the system and more information.<|MERGE_RESOLUTION|>--- conflicted
+++ resolved
@@ -2,12 +2,7 @@
 
 All notable changes to this project will be documented in this file. See [commit-and-tag-version](https://github.com/absolute-version/commit-and-tag-version) for commit guidelines.
 
-<<<<<<< HEAD
 ## 0.11.1 (2023-08-02)
-
-=======
->>>>>>> b4c50d52
-## 0.11.0 (2023-07-11)
 
 
 ### Features
