--- conflicted
+++ resolved
@@ -42,24 +42,6 @@
   }
 
   rpc GetValues(GetValuesRequest) returns (GetValuesResponse) {}
-<<<<<<< HEAD
-
-  // Debugging API to communication in Binary Http.
-  //
-  // The body should be a binary Http request described in
-  // https://www.rfc-editor.org/rfc/rfc9292.html
-  //
-  // The response will be a binary Http response. The response will return 200
-  // code as long as the binary Http response can be encoded. The actual status
-  // code of the processing can be extracted from the binary Http response.
-  rpc BinaryHttpGetValues(BinaryHttpGetValuesRequest) returns (google.api.HttpBody) {
-    option (google.api.http) = {
-      post: "/v2/bhttp_getvalues"
-      body: "raw_body"
-    };
-  }
-=======
->>>>>>> 97b0d71a
 
   // V2 GetValues API based on the Oblivious HTTP protocol.
   rpc ObliviousGetValues(ObliviousGetValuesRequest) returns (google.api.HttpBody) {
@@ -78,13 +60,6 @@
   google.api.HttpBody raw_body = 1;
 }
 
-<<<<<<< HEAD
-message ObliviousGetValuesRequest {
-  google.api.HttpBody raw_body = 1;
-}
-
-=======
->>>>>>> 97b0d71a
 // One partition is executed by one UDF. The content, mostly the arguments of
 // one partition is from the same source so there is no cross-source privacy
 // concerns for the UDF to process the arguments together. For data from
@@ -101,13 +76,9 @@
   // Partitions from the same owner can be compressed together so they can
   // belong to the same compression group. The actual number does not matter as
   // long as it is unique from other owners' compression groups.
-<<<<<<< HEAD
-  int32 compression_group_id = 2;
-=======
   optional int32 compression_group_id = 2;
   // Per partition metadata.
   google.protobuf.Struct metadata = 3;
->>>>>>> 97b0d71a
   // Each input is one argument to UDF
   // They are passed to the UDF in the same order as stored here.
   repeated UDFArgument arguments = 5;
@@ -124,12 +95,9 @@
   privacy_sandbox.server_common.LogContext log_context = 4;
   // Consented debugging configuration
   privacy_sandbox.server_common.ConsentedDebugConfiguration consented_debug_config = 5;
-<<<<<<< HEAD
-=======
   // Algorithm accepted by the browser for the response.
   // Must contain at least one of: none, gzip, brotli.
   repeated string accept_compression = 6;
->>>>>>> 97b0d71a
 }
 
 message ResponsePartition {
@@ -148,19 +116,6 @@
 // will compress while it builds the response, before letting gRPC send them
 // over the wire. In use cases where there is always only one partition, the
 // server will rely on gRPC compression instead.
-<<<<<<< HEAD
-message CompressionGroups {
-  repeated bytes compressed_partition_groups = 1;
-}
-message GetValuesResponse {
-  oneof format {
-    // For single partition response, no explicit compression is necessary at
-    // request handling layer. Compression can be applied during the
-    // communication by the protocol layer such as gRPC or HTTP.
-    ResponsePartition single_partition = 1;
-    CompressionGroups compressed_partition_groups = 2;
-  }
-=======
 message CompressionGroup {
   // All responses for all partitions with this compression group id specified in the request are present in this object.
   optional int32 compression_group_id = 1;
@@ -177,5 +132,68 @@
   // Note that single partition responses in cbor are not currently supported.
   ResponsePartition single_partition = 1;
   repeated CompressionGroup compression_groups = 2;
->>>>>>> 97b0d71a
+}
+
+// One partition is executed by one UDF. The content, mostly the arguments of
+// one partition is from the same source so there is no cross-source privacy
+// concerns for the UDF to process the arguments together. For data from
+// different sources, they must be put in different partitions to avoid having
+// one UDF process them all at once. In Protected Audience, one interest group
+// may be one partition. All the trusted bidding/scoring keys from that interest
+// group can be sent in the same partition. If group-by-site is enabled on the
+// client side, more than one interest group can be put into the same parititon
+// as long as they are from the same site. This is used as a concrete example.
+// Reference the official device side Protected Audience documentation for the
+// most up-to-date information.
+message RequestPartition {
+  int32 id = 1;
+  // Partitions from the same owner can be compressed together so they can
+  // belong to the same compression group. The actual number does not matter as
+  // long as it is unique from other owners' compression groups.
+  int32 compression_group_id = 2;
+  // Each input is one argument to UDF
+  // They are passed to the UDF in the same order as stored here.
+  repeated UDFArgument arguments = 5;
+}
+
+// Key Value Service GetValues core request in proto
+message GetValuesRequest {
+  // Client and its version. Used for debugging and bookkeeping purposes.
+  string client_version = 1;
+  // Metadata that is useful for all partitions in a request.
+  google.protobuf.Struct metadata = 2;
+  repeated RequestPartition partitions = 3;
+  // Context useful for logging and tracing requests
+  privacy_sandbox.server_common.LogContext log_context = 4;
+  // Consented debugging configuration
+  privacy_sandbox.server_common.ConsentedDebugConfiguration consented_debug_config = 5;
+}
+
+message ResponsePartition {
+  int32 id = 1;
+  oneof output_type {
+    string string_output = 2;
+    google.rpc.Status status = 3;
+  }
+}
+
+// In response, ONLY partitions from the same compression group can be
+// compressed together.
+//
+// Different use cases of the KV server may have different number of partitions.
+// For use cases where there may be more than one partition, the server
+// will compress while it builds the response, before letting gRPC send them
+// over the wire. In use cases where there is always only one partition, the
+// server will rely on gRPC compression instead.
+message CompressionGroups {
+  repeated bytes compressed_partition_groups = 1;
+}
+message GetValuesResponse {
+  oneof format {
+    // For single partition response, no explicit compression is necessary at
+    // request handling layer. Compression can be applied during the
+    // communication by the protocol layer such as gRPC or HTTP.
+    ResponsePartition single_partition = 1;
+    CompressionGroups compressed_partition_groups = 2;
+  }
 }