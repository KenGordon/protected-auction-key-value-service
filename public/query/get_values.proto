// Copyright 2022 Google LLC
//
// Licensed under the Apache License, Version 2.0 (the "License");
// you may not use this file except in compliance with the License.
// You may obtain a copy of the License at
//
//      http://www.apache.org/licenses/LICENSE-2.0
//
// Unless required by applicable law or agreed to in writing, software
// distributed under the License is distributed on an "AS IS" BASIS,
// WITHOUT WARRANTIES OR CONDITIONS OF ANY KIND, either express or implied.
// See the License for the specific language governing permissions and
// limitations under the License.

syntax = "proto3";

package kv_server.v1;

import "google/api/annotations.proto";
import "google/protobuf/struct.proto";
import "google/rpc/status.proto";

// Key Value Service API.
service KeyValueService {
  // V1 Query API as described in
  // https://github.com/WICG/turtledove/blob/main/FLEDGE_Key_Value_Server_API.md
  rpc GetValues(GetValuesRequest) returns (GetValuesResponse) {
    option (google.api.http) = {
      get: "/v1/getvalues"
      additional_bindings {get: "/**/v1/getvalues"}
    };
  }
}

// Request for getting value.
message GetValuesRequest {
  // [DSP] List of keys to query values for, under the namespace keys.
  repeated string keys = 1;
  // [DSP] List of keys to query values for, under the namespace interest_group_names.
  // Results will be stored in per_interest_group_data field of GetValuesResponse.
  repeated string interest_group_names = 7;

  // [DSP] The browser sets the hostname of the publisher page to be the value.
  // If no specific value is available in the system for this subkey,
  // a default value will be returned.
  // The default value corresponds to the key when the subkey is not set.
  optional string subkey = 2;
  // hostname is a legacy name for subkey used specifically for Chrome FLEDGE.
  // New requests should use subkey.
  optional string hostname = 5;

  // [SSP] List of keys to query values for, under the namespace renderUrls.
  repeated string render_urls = 3;
  // [SSP] List of keys to query values for, under the namespace
  // adComponentRenderUrls.
  repeated string ad_component_render_urls = 4;

  // [Internal] List of keys to query values for, under the namespace
  // kvinternal. Internal demo/debug namespace. Not used by browsers.
  repeated string kv_internal = 6;
}

// Lookup result for a single key that is either a Value
// or a status.
message V1SingleLookupResult {
  oneof single_lookup_result {
    google.protobuf.Value value = 1;
    google.rpc.Status status = 2;
  }
}

// Response for getting value.
message GetValuesResponse {
  // Map of key value pairs for namespace keys.
  map<string, V1SingleLookupResult> keys = 1;
<<<<<<< HEAD
=======

  // Map of key value pairs for namespace interest_group_names.
  map<string, V1SingleLookupResult> per_interest_group_data = 5;
>>>>>>> 97b0d71a

  // Map of key value pairs for namespace renderUrls.
  map<string, V1SingleLookupResult> render_urls = 2;

  // Map of key value pairs for namespace adComponentRenderUrls.
  map<string, V1SingleLookupResult> ad_component_render_urls = 3;

  // Map of key value pairs for namespace kvInternal.
  map<string, V1SingleLookupResult> kv_internal = 4;
}<|MERGE_RESOLUTION|>--- conflicted
+++ resolved
@@ -73,12 +73,9 @@
 message GetValuesResponse {
   // Map of key value pairs for namespace keys.
   map<string, V1SingleLookupResult> keys = 1;
-<<<<<<< HEAD
-=======
 
   // Map of key value pairs for namespace interest_group_names.
   map<string, V1SingleLookupResult> per_interest_group_data = 5;
->>>>>>> 97b0d71a
 
   // Map of key value pairs for namespace renderUrls.
   map<string, V1SingleLookupResult> render_urls = 2;
