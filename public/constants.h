/*
 * Copyright 2022 Google LLC
 *
 * Licensed under the Apache License, Version 2.0 (the "License");
 * you may not use this file except in compliance with the License.
 * You may obtain a copy of the License at
 *
 *      http://www.apache.org/licenses/LICENSE-2.0
 *
 * Unless required by applicable law or agreed to in writing, software
 * distributed under the License is distributed on an "AS IS" BASIS,
 * WITHOUT WARRANTIES OR CONDITIONS OF ANY KIND, either express or implied.
 * See the License for the specific language governing permissions and
 * limitations under the License.
 */

#ifndef PUBLIC_CONSTANTS_H_
#define PUBLIC_CONSTANTS_H_

#include <regex>
#include <string_view>

#include "public/base_types.pb.h"

namespace kv_server {

// File basenames of the given type should start with this prefix.
template <FileType::Enum file_type>
constexpr std::string_view FilePrefix() {
  static_assert(file_type != FileType::FILE_TYPE_UNSPECIFIED,
                "Please specify file type");
  return FileType::Enum_Name(file_type);
}

// Used to join components in a file name.
constexpr std::string_view kFileComponentDelimiter = "_";

// Number of digits in logical time in file basename.
constexpr int kLogicalTimeDigits = 16;

// Number of digits used to represent the index of a file in a file group.
constexpr int kFileGroupFileIndexDigits = 5;

// Number of digits used to represent the size of a file group.
constexpr int kFileGroupSizeDigits = 6;

<<<<<<< HEAD
=======
// Minimum size of the returned response in bytes.
constexpr int kMinResponsePaddingBytes = 0;

>>>>>>> 97b0d71a
// "DELTA_\d{16}"
// The first component represents the file type.
//
// The second component represents Logical time which must
// contain 16 digits (To accommodate Unix timestamp with microsecond precision).
// At this time, there is no expectation on the content of the logical time,
// except that a larger number indicates a more recent file.
//
// '_' is used to join components.
//
// For example, "DELTA_1659978505000000"
std::string_view DeltaFileFormatRegex();

// In FLEDGE API, for a list of keys, they can be written as keys=key1,key2
// This requires the server code to parse and the delimiter is documented here.
constexpr char kQueryArgDelimiter = ',';

// Returns a compiled snapshot file name regex defined as follows:
//
// Compiled regex = "SNAPSHOT_\d{16}"
// Regex parts:
// - prefix = "SNAPSHOT"
// - component delimiter = "_"
// - suffix = a 16 digit number that represents logical time. A larger number
//            indicates a more recent snapshot.
const std::regex& SnapshotFileFormatRegex();

// Returns a compiled file group file name regex defined as follows:
//
// Compiled regex = "(DELTA|SNAPSHOT)_\d{16}_\d{5}_OF_\d{6}". Regex parts
// correspond to the following parts:
// NAME REGEX:
//   <FILE_TYPE>_<LOGICAL_TIMESTAMP>_<PART_FILE_INDEX>_OF_<NUM_PART_FILES>
// WHERE:
//   (1) FILE_TYPE - type of file. Valid values: [DELTA, SNAPSHOT].
//   (2) LOGICAL_TIMESTAMP - strictly increasing 16 digit number that represents
//   logical time, a larger value means a more recent file.
//   (3) PART_FILE_INDEX - zero-based 5 digit index of file in the file group.
//   Valid range: [0..NUM_PART_FILES).
//   (4) NUM_PART_FILES = a 6 digit number representing the total number of
//   files in a file group. Valid range: [1..100,000]
const std::regex& FileGroupFilenameFormatRegex();

// X25519 public key used to test/debug/demo the ObliviousGetValues query API.
// ObliviousGetValues requests encrypted with this key can be processed by the
// server.
// For cross code base consistency, matches the test key we use in the common
// repo, see ../encryption/key_fetcher/src/fake_key_fetcher_manager.h
constexpr std::string_view kTestPublicKey =
    "f3b7b2f1764f5c077effecad2afd86154596e63f7375ea522761b881e6c3c323";

// Parameters used to configure Oblivious HTTP according to
// https://github.com/WICG/turtledove/blob/main/FLEDGE_Key_Value_Server_API.md#encryption
//
// KEM: DHKEM(X25519, HKDF-SHA256)
const uint16_t kKEMParameter = 0x0020;
// KDF: HKDF-SHA256
const uint16_t kKDFParameter = 0x0001;
// AEAD: AES-256-GCM
const uint16_t kAEADParameter = 0x0002;
<<<<<<< HEAD
=======

// Custom media types for KV. Used as input for ohttp request/response
// encryption/decryption.
inline constexpr absl::string_view kKVOhttpRequestLabel =
    "message/ad-auction-trusted-signals-request";
inline constexpr absl::string_view kKVOhttpResponseLabel =
    "message/ad-auction-trusted-signals-response";
>>>>>>> 97b0d71a

constexpr std::string_view kServiceName = "kv-server";

// Returns a compiled logical sharding config file name regex defined as
// follows:
//
// Compiled regex = "LOGICAL_SHARDING_CONFIG_\d{16}"
// Regex parts:
// - prefix = "LOGICAL_SHARDING_CONFIG"
// - suffix = a 16 digit number that represents logical time. A larger number
//            indicates a more recent logical sharding config.
const std::regex& LogicalShardingConfigFileFormatRegex();

// Store one of these as parameter to instruct the server to load data files in
// the corresponding format. If none is specified, Riegeli is the default.
enum class FileFormat { kAvro, kRiegeli };
constexpr std::array<std::string_view, 2> kFileFormats{"avro", "riegeli"};

}  // namespace kv_server

#endif  // PUBLIC_CONSTANTS_H_<|MERGE_RESOLUTION|>--- conflicted
+++ resolved
@@ -44,12 +44,9 @@
 // Number of digits used to represent the size of a file group.
 constexpr int kFileGroupSizeDigits = 6;
 
-<<<<<<< HEAD
-=======
 // Minimum size of the returned response in bytes.
 constexpr int kMinResponsePaddingBytes = 0;
 
->>>>>>> 97b0d71a
 // "DELTA_\d{16}"
 // The first component represents the file type.
 //
@@ -110,8 +107,6 @@
 const uint16_t kKDFParameter = 0x0001;
 // AEAD: AES-256-GCM
 const uint16_t kAEADParameter = 0x0002;
-<<<<<<< HEAD
-=======
 
 // Custom media types for KV. Used as input for ohttp request/response
 // encryption/decryption.
@@ -119,7 +114,6 @@
     "message/ad-auction-trusted-signals-request";
 inline constexpr absl::string_view kKVOhttpResponseLabel =
     "message/ad-auction-trusted-signals-response";
->>>>>>> 97b0d71a
 
 constexpr std::string_view kServiceName = "kv-server";
 
