--- conflicted
+++ resolved
@@ -54,11 +54,7 @@
   if (udf_arguments.length != 1) {
     const error_message =
       'For PAS default UDF exactly one argument should be provided, but was provided ' + udf_arguments.length;
-<<<<<<< HEAD
-    console.error(error_message);
-=======
     logMessage(error_message);
->>>>>>> 97b0d71a
     throw new Error(error_message);
   }
   const kv_result = JSON.parse(getValues(udf_arguments[0]));
@@ -67,11 +63,7 @@
   }
   const error_message = "Error executing handle PAS:" +
         JSON.stringify(kv_result);
-<<<<<<< HEAD
-  console.error(error_message);
-=======
   logMessage(error_message);
->>>>>>> 97b0d71a
   throw new Error(error_message);
 }
 
@@ -81,16 +73,10 @@
 }
 
 function HandleRequest(executionMetadata, ...udf_arguments) {
-<<<<<<< HEAD
-  if(executionMetadata.requestMetadata &&
-    executionMetadata.requestMetadata.is_pas) {
-    console.log('Executing PAS branch');
-=======
   logMessage("Executing UDF");
   if(executionMetadata.requestMetadata &&
     executionMetadata.requestMetadata.is_pas) {
     logMessage('Executing PAS branch');
->>>>>>> 97b0d71a
     return handlePas(udf_arguments);
   }
   return handlePA(udf_arguments);
