/*
 * Copyright 2022 Google LLC
 *
 * Licensed under the Apache License, Version 2.0 (the "License");
 * you may not use this file except in compliance with the License.
 * You may obtain a copy of the License at
 *
 *      http://www.apache.org/licenses/LICENSE-2.0
 *
 * Unless required by applicable law or agreed to in writing, software
 * distributed under the License is distributed on an "AS IS" BASIS,
 * WITHOUT WARRANTIES OR CONDITIONS OF ANY KIND, either express or implied.
 * See the License for the specific language governing permissions and
 * limitations under the License.
 */

#ifndef TOOLS_DATA_CLI_CSV_CONSTANTS_H_
#define TOOLS_DATA_CLI_CSV_CONSTANTS_H_

#include <string_view>

#include "riegeli/csv/csv_record.h"

namespace kv_server {

inline constexpr std::string_view kUpdateMutationType = "update";
inline constexpr std::string_view kDeleteMutationType = "delete";

inline constexpr std::string_view kMutationTypeColumn = "mutation_type";
inline constexpr std::string_view kLogicalCommitTimeColumn =
    "logical_commit_time";
inline constexpr std::string_view kKeyColumn = "key";
inline constexpr std::string_view kValueColumn = "value";
inline constexpr std::string_view kValueTypeColumn = "value_type";
inline constexpr std::string_view kValueTypeString = "string";
inline constexpr std::string_view kValueTypeStringSet = "string_set";
inline constexpr std::string_view kValueTypeUInt32Set = "uint32_set";
inline constexpr std::string_view kValueTypeUInt64Set = "uint64_set";

inline constexpr std::string_view kRecordTypeColumn = "record_type";
inline constexpr std::string_view kRecordTypeKVMutation = "key_value_mutation";
inline constexpr std::string_view kRecordTypeUdfConfig =
    "user_defined_functions_config";

inline constexpr std::string_view kCodeSnippetColumn = "code_snippet";
inline constexpr std::string_view kHandlerNameColumn = "handler_name";
inline constexpr std::string_view kLanguageColumn = "language";
inline constexpr std::string_view kLanguageJavascript = "javascript";
inline constexpr std::string_view kVersionColumn = "version";

inline constexpr std::string_view kLogicalShardColumn = "logical_shard";
inline constexpr std::string_view kPhysicalShardColumn = "physical_shard";
<<<<<<< HEAD
=======

inline constexpr riegeli::CsvHeaderConstant kKeyValueMutationRecordHeader = {
    kKeyColumn, kLogicalCommitTimeColumn, kMutationTypeColumn, kValueColumn,
    kValueTypeColumn};
>>>>>>> 97b0d71a

inline constexpr riegeli::CsvHeaderConstant kUserDefinedFunctionsConfigHeader =
    {kCodeSnippetColumn, kHandlerNameColumn, kLogicalCommitTimeColumn,
     kLanguageColumn, kVersionColumn};

<<<<<<< HEAD
inline constexpr std::array<std::string_view, 5>
    kUserDefinedFunctionsConfigHeader = {kCodeSnippetColumn, kHandlerNameColumn,
                                         kLogicalCommitTimeColumn,
                                         kLanguageColumn, kVersionColumn};

inline constexpr std::array<std::string_view, 2> kShardMappingRecordHeader = {
=======
inline constexpr riegeli::CsvHeaderConstant kShardMappingRecordHeader = {
>>>>>>> 97b0d71a
    kLogicalShardColumn, kPhysicalShardColumn};

}  //  namespace kv_server

#endif  // TOOLS_DATA_CLI_CSV_CONSTANTS_H_<|MERGE_RESOLUTION|>--- conflicted
+++ resolved
@@ -50,28 +50,16 @@
 
 inline constexpr std::string_view kLogicalShardColumn = "logical_shard";
 inline constexpr std::string_view kPhysicalShardColumn = "physical_shard";
-<<<<<<< HEAD
-=======
 
 inline constexpr riegeli::CsvHeaderConstant kKeyValueMutationRecordHeader = {
     kKeyColumn, kLogicalCommitTimeColumn, kMutationTypeColumn, kValueColumn,
     kValueTypeColumn};
->>>>>>> 97b0d71a
 
 inline constexpr riegeli::CsvHeaderConstant kUserDefinedFunctionsConfigHeader =
     {kCodeSnippetColumn, kHandlerNameColumn, kLogicalCommitTimeColumn,
      kLanguageColumn, kVersionColumn};
 
-<<<<<<< HEAD
-inline constexpr std::array<std::string_view, 5>
-    kUserDefinedFunctionsConfigHeader = {kCodeSnippetColumn, kHandlerNameColumn,
-                                         kLogicalCommitTimeColumn,
-                                         kLanguageColumn, kVersionColumn};
-
-inline constexpr std::array<std::string_view, 2> kShardMappingRecordHeader = {
-=======
 inline constexpr riegeli::CsvHeaderConstant kShardMappingRecordHeader = {
->>>>>>> 97b0d71a
     kLogicalShardColumn, kPhysicalShardColumn};
 
 }  //  namespace kv_server
