--- conflicted
+++ resolved
@@ -16,10 +16,6 @@
 
 #include "public/data_loading/csv/csv_delta_record_stream_writer.h"
 
-<<<<<<< HEAD
-#include "absl/log/log.h"
-=======
->>>>>>> 97b0d71a
 #include "absl/strings/escaping.h"
 #include "absl/strings/str_cat.h"
 #include "absl/strings/str_join.h"
@@ -55,18 +51,6 @@
   return std::string(value);
 }
 
-<<<<<<< HEAD
-std::vector<std::string> MaybeEncode(std::vector<std::string_view> values,
-                                     const CsvEncoding& csv_encoding) {
-  if (csv_encoding == CsvEncoding::kBase64) {
-    std::vector<std::string> result;
-    for (auto&& value : values) {
-      result.push_back(absl::Base64Escape(value));
-    }
-    return result;
-  }
-  return std::vector<std::string>(values.begin(), values.end());
-=======
 template <typename ElementType>
 std::vector<std::string> MaybeEncode(std::vector<ElementType> values,
                                      const CsvEncoding& csv_encoding) {
@@ -80,7 +64,6 @@
   std::transform(values.begin(), values.end(), std::back_inserter(result),
                  [](const auto elem) { return absl::StrCat(elem); });
   return result;
->>>>>>> 97b0d71a
 }
 
 absl::StatusOr<ValueStruct> GetRecordValue(
@@ -101,8 +84,6 @@
               .value_type = std::string(kValueTypeStringSet),
               .value = absl::StrJoin(MaybeEncode(arg, csv_encoding),
                                      value_separator),
-<<<<<<< HEAD
-=======
           };
         }
         if constexpr (std::is_same_v<VariantT, std::vector<uint32_t>>) {
@@ -117,7 +98,6 @@
               .value_type = std::string(kValueTypeUInt64Set),
               .value = absl::StrJoin(MaybeEncode(arg, csv_encoding),
                                      value_separator),
->>>>>>> 97b0d71a
           };
         }
         return absl::InvalidArgumentError("Value must be set.");
@@ -201,11 +181,7 @@
   }
   const auto shard_mapping_struct =
       std::get<ShardMappingRecordStruct>(data_record.record);
-<<<<<<< HEAD
-  riegeli::CsvRecord csv_record(kShardMappingRecordHeader);
-=======
   riegeli::CsvRecord csv_record(*kShardMappingRecordHeader);
->>>>>>> 97b0d71a
   csv_record[kLogicalShardColumn] =
       absl::StrCat(shard_mapping_struct.logical_shard);
   csv_record[kPhysicalShardColumn] =
