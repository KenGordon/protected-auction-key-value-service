--- conflicted
+++ resolved
@@ -14,18 +14,11 @@
 
 #include "public/data_loading/records_utils.h"
 
-<<<<<<< HEAD
-#include <numeric>
-
-#include "absl/log/log.h"
-#include "absl/status/statusor.h"
-=======
 #include "absl/log/log.h"
 #include "absl/status/status.h"
 #include "absl/status/statusor.h"
 #include "flatbuffers/flatbuffer_builder.h"
 #include "public/data_loading/record_utils.h"
->>>>>>> 97b0d71a
 
 namespace kv_server {
 namespace {
@@ -58,8 +51,6 @@
               .value = CreateStringSet(builder, values_offset).Union(),
           };
         }
-<<<<<<< HEAD
-=======
         if constexpr (std::is_same_v<VariantT, std::vector<uint32_t>>) {
           auto values_offset = builder.CreateVector(arg);
           return ValueUnion{
@@ -74,7 +65,6 @@
               .value = CreateUInt64Set(builder, values_offset).Union(),
           };
         }
->>>>>>> 97b0d71a
         if constexpr (std::is_same_v<VariantT, std::monostate>) {
           return ValueUnion{
               .value_type = Value::NONE,
@@ -173,8 +163,6 @@
        kv_mutation_record.value_as_StringSet()->value() == nullptr)) {
     return absl::InvalidArgumentError("StringSet value not set.");
   }
-<<<<<<< HEAD
-=======
   if (kv_mutation_record.value_type() == Value::UInt32Set &&
       (kv_mutation_record.value_as_UInt32Set() == nullptr ||
        kv_mutation_record.value_as_UInt32Set()->value() == nullptr)) {
@@ -185,7 +173,6 @@
        kv_mutation_record.value_as_UInt64Set()->value() == nullptr)) {
     return absl::InvalidArgumentError("UInt64Set value not set.");
   }
->>>>>>> 97b0d71a
   return absl::OkStatus();
 }
 
