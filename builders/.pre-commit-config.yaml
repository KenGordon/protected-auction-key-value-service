--- conflicted
+++ resolved
@@ -47,11 +47,7 @@
   - id: shellcheck
 
 - repo: https://github.com/pre-commit/mirrors-clang-format
-<<<<<<< HEAD
-  rev: v16.0.6
-=======
   rev: v18.1.5
->>>>>>> 97b0d71a
   hooks:
   - id: clang-format
     types_or:
@@ -59,11 +55,7 @@
     - c
 
 - repo: https://github.com/bufbuild/buf
-<<<<<<< HEAD
-  rev: v1.23.1
-=======
   rev: v1.31.0
->>>>>>> 97b0d71a
   hooks:
   - id: buf-format
 
@@ -117,11 +109,7 @@
     - markdown
 
 - repo: https://github.com/DavidAnson/markdownlint-cli2
-<<<<<<< HEAD
-  rev: v0.8.1
-=======
   rev: v0.13.0
->>>>>>> 97b0d71a
   hooks:
   - id: markdownlint-cli2
     name: lint markdown
@@ -156,11 +144,7 @@
     - --quiet
 
 - repo: https://github.com/psf/black
-<<<<<<< HEAD
-  rev: 23.7.0
-=======
   rev: 24.4.2
->>>>>>> 97b0d71a
   hooks:
   - id: black
     name: black python formatter