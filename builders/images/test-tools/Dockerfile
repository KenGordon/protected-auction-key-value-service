# Copyright 2022 Google LLC
#
# Licensed under the Apache License, Version 2.0 (the "License");
# you may not use this file except in compliance with the License.
# You may obtain a copy of the License at
#
#      http://www.apache.org/licenses/LICENSE-2.0
#
# Unless required by applicable law or agreed to in writing, software
# distributed under the License is distributed on an "AS IS" BASIS,
# WITHOUT WARRANTIES OR CONDITIONS OF ANY KIND, either express or implied.
# See the License for the specific language governing permissions and
# limitations under the License.

<<<<<<< HEAD
FROM alpine:3.18 as slowhttptest_builder
=======
FROM alpine:3.19 as slowhttptest_builder
>>>>>>> 97b0d71a
# hadolint ignore=DL3018
RUN apk add --no-cache autoconf automake build-base git openssl-dev
WORKDIR /build
ADD https://github.com/shekyan/slowhttptest/archive/refs/tags/v1.9.0.tar.gz /build/src.tar.gz
RUN tar xz --strip-components 1 -f src.tar.gz && ./configure && make

<<<<<<< HEAD
FROM alpine:3.18 as wrk_builder
=======
FROM alpine:3.19 as wrk_builder
>>>>>>> 97b0d71a
ARG TARGETARCH
ENV BUILD_ARCH="${TARGETARCH}"
COPY build_wrk /build/
WORKDIR /build
ADD https://github.com/giltene/wrk2/archive/44a94c17d8e6a0bac8559b53da76848e430cb7a7.tar.gz /build/src.tar.gz
RUN /build/build_wrk

<<<<<<< HEAD
FROM golang:1.21-alpine3.18 AS golang
=======
FROM golang:1.22-alpine3.19 AS golang
>>>>>>> 97b0d71a
ENV GOBIN=/usr/local/go/bin
COPY build_golang_apps /scripts/
RUN /scripts/build_golang_apps

<<<<<<< HEAD
FROM fullstorydev/grpcurl:v1.8.9-alpine AS grpcurl

FROM alpine:3.18
=======
FROM fullstorydev/grpcurl:v1.9.1-alpine AS grpcurl

FROM alpine:3.19
>>>>>>> 97b0d71a
COPY --from=golang /usr/local/go/bin/* /usr/local/bin/
COPY --from=grpcurl /bin/grpcurl /usr/local/bin/
ARG TARGETARCH
ENV BUILD_ARCH="${TARGETARCH}" \
    PATH="${PATH}:/usr/local/go/bin" \
    GOBIN=/usr/local/go/bin
COPY install_apps /scripts/
RUN /scripts/install_apps
COPY --from=slowhttptest_builder /build/src/slowhttptest /usr/bin/
COPY --from=wrk_builder /build/wrk /usr/bin/wrk2<|MERGE_RESOLUTION|>--- conflicted
+++ resolved
@@ -12,22 +12,14 @@
 # See the License for the specific language governing permissions and
 # limitations under the License.
 
-<<<<<<< HEAD
-FROM alpine:3.18 as slowhttptest_builder
-=======
 FROM alpine:3.19 as slowhttptest_builder
->>>>>>> 97b0d71a
 # hadolint ignore=DL3018
 RUN apk add --no-cache autoconf automake build-base git openssl-dev
 WORKDIR /build
 ADD https://github.com/shekyan/slowhttptest/archive/refs/tags/v1.9.0.tar.gz /build/src.tar.gz
 RUN tar xz --strip-components 1 -f src.tar.gz && ./configure && make
 
-<<<<<<< HEAD
-FROM alpine:3.18 as wrk_builder
-=======
 FROM alpine:3.19 as wrk_builder
->>>>>>> 97b0d71a
 ARG TARGETARCH
 ENV BUILD_ARCH="${TARGETARCH}"
 COPY build_wrk /build/
@@ -35,24 +27,14 @@
 ADD https://github.com/giltene/wrk2/archive/44a94c17d8e6a0bac8559b53da76848e430cb7a7.tar.gz /build/src.tar.gz
 RUN /build/build_wrk
 
-<<<<<<< HEAD
-FROM golang:1.21-alpine3.18 AS golang
-=======
 FROM golang:1.22-alpine3.19 AS golang
->>>>>>> 97b0d71a
 ENV GOBIN=/usr/local/go/bin
 COPY build_golang_apps /scripts/
 RUN /scripts/build_golang_apps
 
-<<<<<<< HEAD
-FROM fullstorydev/grpcurl:v1.8.9-alpine AS grpcurl
-
-FROM alpine:3.18
-=======
 FROM fullstorydev/grpcurl:v1.9.1-alpine AS grpcurl
 
 FROM alpine:3.19
->>>>>>> 97b0d71a
 COPY --from=golang /usr/local/go/bin/* /usr/local/bin/
 COPY --from=grpcurl /bin/grpcurl /usr/local/bin/
 ARG TARGETARCH
