# Copyright 2022 Google LLC
#
# Licensed under the Apache License, Version 2.0 (the "License");
# you may not use this file except in compliance with the License.
# You may obtain a copy of the License at
#
#      http://www.apache.org/licenses/LICENSE-2.0
#
# Unless required by applicable law or agreed to in writing, software
# distributed under the License is distributed on an "AS IS" BASIS,
# WITHOUT WARRANTIES OR CONDITIONS OF ANY KIND, either express or implied.
# See the License for the specific language governing permissions and
# limitations under the License.

<<<<<<< HEAD
ARG DOCKER_REGISTRY
FROM ${DOCKER_REGISTRY}ubuntu:20.04
=======
FROM ubuntu:24.04
>>>>>>> 5d586e00

COPY install_apps install_go.sh .pre-commit-config.yaml /scripts/
COPY gitconfig /etc

ARG PRE_COMMIT_VENV_DIR=/usr/pre-commit-venv
ARG TARGETARCH
ENV BUILD_ARCH="${TARGETARCH}" \
    WORKSPACE=/src/workspace \
    PRE_COMMIT_HOME=/var/cache/pre-commit \
    PRE_COMMIT_TOOL=${PRE_COMMIT_VENV_DIR}/bin/pre-commit \
    TZ=Etc/UTC

RUN  \
  chmod 644 /etc/gitconfig && \
  /usr/bin/env -v PRE_COMMIT_VENV_DIR=${PRE_COMMIT_VENV_DIR} /scripts/install_apps && \
  rm -rf /scripts

ENV PATH="${PATH}:/usr/local/go/bin"<|MERGE_RESOLUTION|>--- conflicted
+++ resolved
@@ -12,12 +12,10 @@
 # See the License for the specific language governing permissions and
 # limitations under the License.
 
-<<<<<<< HEAD
+
 ARG DOCKER_REGISTRY
-FROM ${DOCKER_REGISTRY}ubuntu:20.04
-=======
-FROM ubuntu:24.04
->>>>>>> 5d586e00
+FROM ${DOCKER_REGISTRY}ubuntu:24.04
+
 
 COPY install_apps install_go.sh .pre-commit-config.yaml /scripts/
 COPY gitconfig /etc
