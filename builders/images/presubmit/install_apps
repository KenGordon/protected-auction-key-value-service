#!/bin/bash

# Copyright 2022 Google LLC
#
# Licensed under the Apache License, Version 2.0 (the "License");
# you may not use this file except in compliance with the License.
# You may obtain a copy of the License at
#
#      http://www.apache.org/licenses/LICENSE-2.0
#
# Unless required by applicable law or agreed to in writing, software
# distributed under the License is distributed on an "AS IS" BASIS,
# WITHOUT WARRANTIES OR CONDITIONS OF ANY KIND, either express or implied.
# See the License for the specific language governing permissions and
# limitations under the License.

set -o pipefail
set -o errexit

declare -i VERBOSE=0

usage() {
  local exitval=${1-1}
  cat >&2 << USAGE
usage:
  $0 <options>
    --verbose                     Emit verbose info. Default: false
USAGE
  # shellcheck disable=SC2086
  exit ${exitval}
}

while [[ $# -gt 0 ]]; do
  case "$1" in
    --verbose)
      VERBOSE=1
      set -o xtrace
      shift
      ;;
    -h | --help) usage 0 ;;
    *) usage 0 ;;
  esac
done

SCRIPT_DIR="$(dirname "$(readlink -f "$0")")"
readonly SCRIPT_DIR

function apt_update() {
  apt-get --quiet -o 'Acquire::https::No-Cache=True' -o 'Acquire::http::No-Cache=True' update
}

function install_packages() {
  DEBIAN_FRONTEND=noninteractive apt-get --quiet install -y --no-install-recommends \
    apt-transport-https="2.7.*" \
    ca-certificates \
    libcurl4t64="8.5.*" \
    curl="8.5.*" \
    lsb-release="12.0*" \
    openjdk-11-jre="11.0.*" \
    python3.12-venv="3.12.*" \
    shellcheck="0.9.*" \
    software-properties-common="0.99.*" \
    wget="1.21.*"
  update-alternatives --install /usr/bin/python3 python3 /usr/bin/python3.12 100
}

# Install Docker (https://docs.docker.com/engine/install/debian/)
function install_docker() {
  apt-get --quiet remove docker docker.io containerd runc
  local -r KEYRING_DIR=/etc/apt/keyrings
  mkdir -p "${KEYRING_DIR}"
  local -r DIST=ubuntu
  curl --silent --fail --show-error --location https://download.docker.com/linux/${DIST}/gpg \
    | /usr/bin/gpg --dearmor -o "${KEYRING_DIR}"/docker.gpg
  local -r LSB_RELEASE="$(/usr/bin/lsb_release -cs)"
  echo "deb [arch=${ARCH} signed-by=${KEYRING_DIR}/docker.gpg] https://download.docker.com/linux/${DIST} ${LSB_RELEASE} stable" \
    | tee /etc/apt/sources.list.d/docker.list
  apt_update
  DEBIAN_FRONTEND=noninteractive apt-get --quiet install -y docker-ce docker-ce-cli containerd.io
}

function install_precommit() {
<<<<<<< HEAD
  /usr/bin/python3.9 -m venv "${PRE_COMMIT_VENV_DIR}"
  "${PRE_COMMIT_VENV_DIR}"/bin/pip install \
    pre-commit~=3.1 \
=======
  /usr/bin/python3.12 -m venv "${PRE_COMMIT_VENV_DIR}"
  "${PRE_COMMIT_VENV_DIR}"/bin/pip install \
    pre-commit~=3.7 \
>>>>>>> 97b0d71a
    pylint~=3.1.0
  "${PRE_COMMIT_TOOL}" --version

  # initialize pre-commit cache, which needs a git repo (a temporary will suffice)
  local -r GIT_REPO="$(mktemp -d)"
  git init "${GIT_REPO}"
  cd "${GIT_REPO}"
  # run pre-commit with no files in scope to only trigger population of the cache
  {
    cat "${SCRIPT_DIR}"/.pre-commit-config.yaml
    printf "\nfiles: ^$\n"
  } > .pre-commit-config.yaml
  git add .pre-commit-config.yaml
  "${PRE_COMMIT_TOOL}" run --config .pre-commit-config.yaml || true
  rm -rf "${GIT_REPO}"
}

function cleanup() {
  apt-get --quiet autoremove -y
  apt-get autoclean
  apt-get clean
  rm -rf /var/lib/apt/lists
  cd /
  go clean -cache -modcache
}

if [[ ${VERBOSE} -eq 1 ]]; then
  printf "=== SHELL ENVIRONMENT ===\n"
  env
fi

ARCH=$(dpkg --print-architecture)
readonly ARCH

apt_update
install_packages

# shellcheck disable=SC1090
. "${SCRIPT_DIR}"/install_go.sh
# golang is used to compile go-based hooks
install_golang "${ARCH}"
install_docker
install_precommit
cleanup<|MERGE_RESOLUTION|>--- conflicted
+++ resolved
@@ -80,15 +80,9 @@
 }
 
 function install_precommit() {
-<<<<<<< HEAD
-  /usr/bin/python3.9 -m venv "${PRE_COMMIT_VENV_DIR}"
-  "${PRE_COMMIT_VENV_DIR}"/bin/pip install \
-    pre-commit~=3.1 \
-=======
   /usr/bin/python3.12 -m venv "${PRE_COMMIT_VENV_DIR}"
   "${PRE_COMMIT_VENV_DIR}"/bin/pip install \
     pre-commit~=3.7 \
->>>>>>> 97b0d71a
     pylint~=3.1.0
   "${PRE_COMMIT_TOOL}" --version
 
