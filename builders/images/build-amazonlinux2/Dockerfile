--- conflicted
+++ resolved
@@ -12,11 +12,7 @@
 # See the License for the specific language governing permissions and
 # limitations under the License.
 
-<<<<<<< HEAD
-FROM amazonlinux:2.0.20230822.0
-=======
 FROM amazonlinux:2.0.20240412.0
->>>>>>> 97b0d71a
 
 COPY /install_apps install_golang_apps install_go.sh generate_system_bazelrc .bazelversion /scripts/
 COPY get_workspace_mount /usr/local/bin
