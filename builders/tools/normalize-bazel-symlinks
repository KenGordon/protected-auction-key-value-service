--- conflicted
+++ resolved
@@ -43,18 +43,6 @@
   _normalize_fn=normalize_symlink_docker
 fi
 
-<<<<<<< HEAD
-declare -a -r LINK_DIRS=(
-  bazel-bin
-  bazel-out
-  bazel-testlogs
-  bazel-workspace
-)
-for link in "${LINK_DIRS[@]}"; do
-  if [[ -L ${link} ]]; then
-    ${_normalize_fn} "${link}"
-  fi
-=======
 source "$(dirname "$(readlink -f "${BASH_SOURCE[0]}")")"/builder.sh
 cd "${WORKSPACE}" || true
 
@@ -62,5 +50,4 @@
 mapfile -t links < <(find . -maxdepth 1 -type l -name "bazel-*" -exec basename {} \;)
 for link in "${links[@]}"; do
   ${_normalize_fn} "${link}"
->>>>>>> 97b0d71a
 done