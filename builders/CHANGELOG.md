# Changelog

All notable changes to this project will be documented in this file. See [commit-and-tag-version](https://github.com/absolute-version/commit-and-tag-version) for commit guidelines.

<<<<<<< HEAD
=======
## 0.68.1 (2024-08-21)

### Bug Fixes

* Fix load bazel_tools import for Python deps

## 0.68.0 (2024-08-21)


### Features

* **deps:** Split python deps and registering toolchains
* **deps:** Update rules_python to 0.35.0

## 0.67.0 (2024-07-31)


### Bug Fixes

* Add EXTRA_CBUILD_ARGS to tools/bazel-* scripts


### Dependencies

* **deps:** Update buildozer to 6.1.1
* **deps:** Upgrade amazonlinux2023 to 5.20240722.0

## 0.66.1 (2024-06-24)


### Bug Fixes

* Add --compilation_mode=opt to build:profiler config

## 0.66.0 (2024-06-20)


### Features

* Add cpu-profiler flags to cbuild
* Add profiler config in .profiler.bazelrc

## 0.65.1 (2024-06-04)


### Bug Fixes

* Support multiple etc files in a single image

## 0.65.0 (2024-06-04)


### Features

* Add DOCKER_NETWORK env var for test-tools

## 0.64.1 (2024-05-29)


### Bug Fixes

* Support container reuse when --cmd not specified
* Use find to identify bazel symlinks

## 0.64.0 (2024-05-27)


### Features

* Support cmd-profiler mode with/without --cmd


### Bug Fixes

* cbuild should find container with exact name match
* Ensure normalize-bazel-symlinks is in the workspace dir


### Dependencies

* **deps:** Upgrade clang-format pre-commit hook

## 0.63.0 (2024-05-26)


### Features

* Support cmd-profiler mode with/without --cmd


### Bug Fixes

* Ensure normalize-bazel-symlinks is in the workspace dir


### Dependencies

* **deps:** Upgrade clang-format pre-commit hook

## 0.62.0 (2024-05-10)


### Features

* Add --dir flag to normalize-dist

## 0.61.1 (2024-05-10)


### Bug Fixes

* Add docker flags to container name
* Set 8h ttl for long-running build container

## 0.61.0 (2024-05-08)


### Features

* Add cbuild support for container reuse

## 0.60.0 (2024-05-07)


### Dependencies

* **deps:** Upgrade coverage-tools to ubuntu 24.04
* **deps:** Upgrade golang to 1.22.2

## 0.59.0 (2024-05-02)


### Bug Fixes

* **deps:** Update pre-commit hooks


### Dependencies

* **deps:** Upgrade alpine base image
* **deps:** Upgrade base images for Amazon Linux
* **deps:** Upgrade grpcurl to 1.9.1
* **deps:** Upgrade presubmit to ubuntu 24.04

## 0.58.0 (2024-04-26)


### Features

* add missing AWS env variable for CodeBuild

## 0.57.1 (2024-03-28)


### Bug Fixes

* Upgrade OpenSSF scorecard GitHub Action

>>>>>>> 97b0d71a
## 0.57.0 (2024-03-10)


### Features

* Add a generic pylintrc
* Add clang-tidy to build-debian

## 0.56.0 (2024-02-29)


### Features

* Add pylint to presubmit


### Bug Fixes

* Clean bazel build and mod caches
* Pin okigan/awscurl to v0.29

## 0.55.2 (2024-02-23)


### Bug Fixes

* Add gmock to .clang-format

## 0.55.1 (2024-02-22)


### Bug Fixes

* Do not invoke normalize-bazel-symlinks for cbuild --cmd

## 0.55.0 (2024-02-22)


### Bug Fixes

* Normalize bazel symlinks to a resolved path
* Pass the correct path for normalize-bazel-symlinks

## 0.54.0 (2024-02-09)


### Features

* Set cbuild workdir to pwd relative to root workspace

## 0.53.0 (2024-01-25)


### Features

* Add support to collect-coverage tool for custom lcov report


### Bug Fixes

* Improve --cmd-profiler support

## 0.52.0 (2023-12-02)


### Features

* add python3.9 dev to bazel-debian

## 0.51.0 (2023-11-30)


### Bug Fixes

* Clean go build cache at the end of image build script


### Dependencies

* **deps:** Upgrade bazelisk to 1.19.0

## 0.50.0 (2023-11-06)


### Features

* Add openssh-client to build-debian image

## 0.49.1 (2023-10-30)


### Bug Fixes

* Add tools/wrk2 wrapper script

## 0.49.0 (2023-10-27)


### Features

* Add wrk2 to test-tools image
* Extend normalize-bazel-symlink to normalize within containers


### Dependencies

* **deps:** Update versions in test-tools image

## 0.48.0 (2023-10-11)


### Features

* Add tools/bazel-amazonlinux2023


### Bug Fixes

* Add lldb symlink

## 0.47.0 (2023-10-05)


### Features

* Add --cmd-profiler flag to tools/cbuild
* Add google-pprof to coverage-tools image
* Add libprofiler.so to build-debian image


### Bug Fixes

* Indicate default image in help text

## 0.46.1 (2023-10-04)


### Bug Fixes

* cbuild exits normally even if bazel symlinks aren't normalized
* Revert to clang 15.x
* Use bash when normalize-dist runs inside docker
* Use DOCKER_NETWORK if already set

## 0.46.0 (2023-09-22)


### Bug Fixes

* Hide normalize-bazel-symlinks in cbuild


### Dependencies

* **deps:** Update amazonlinux images to Aug 2023
* **deps:** Upgrade clang to v16 in build-debian

## 0.45.0 (2023-09-19)


### Features

* Invoke normalize-bazel-symlinks at cbuild exit

## 0.44.0 (2023-09-11)


### Features

* Add coverage bazel config and collect-coverage tool

## 0.43.0 (2023-08-15)


### Features

* Allow terraform version to be specified


### Bug Fixes

* Move feat(deps) earlier for precedence over feat

## 0.42.1 (2023-08-14)


### Bug Fixes

* Revert override of /usr/bin/python links in build-amazonlinux2

## 0.42.0 (2023-08-07)


### Features

* Add amazonlinux2 support to convert-docker-to-nitro
* Add bsdmainutils for hexdump
* Add build-amazonlinux2023 image
* Add support for amazonlinux2023 in builder.sh
* Configure python3.9 for python/python3 links
* Remove jdk from build-amazonlinux2 image

### Dependencies

* **deps:** Upgrade amazonlinux2 to 20230719


### Bug Fixes

* Empty bazel-* arg list not an error condition

## 0.41.1 (2023-08-04)


### Bug Fixes

* Remove debug statement

## 0.41.0 (2023-08-03)


### Features

* Create links for lld and ld.lld in build-debian

## 0.40.0 (2023-08-03)


### Features

* Add Dependencies section for release notes
* **deps:** Upgrade rules_python to 0.24.0
* Ensure bazel-* scripts handle non-bazel args too

## 0.39.0 (2023-08-02)


### Features

* Run bazel containers in seccomp=unconfined mode

## 0.38.1 (2023-08-02)


### Bug Fixes

* Ensure python3.9 is found first in PATH

## 0.38.0 (2023-07-28)


### Features

* Add cbuild flag --seccomp-unconfined

## 0.37.0 (2023-07-27)


### Features

* Add patch tool to build-debian image

## 0.36.1 (2023-07-25)


### Bug Fixes

* Rename convert_docker_to_nitro to convert-docker-to-nitro

## 0.36.0 (2023-07-24)


### Features

* Add convert_docker_to_nitro

## 0.35.0 (2023-07-21)


### Features

* Add LICENSE file

## 0.34.0 (2023-07-21)


### Features

* Add OSSF Scorecard badge to top-level README

## 0.33.0 (2023-07-20)


### Features

* Install python libclang 15 in build-debian
* Add OSSF Scorecard GitHub Action

## 0.32.0 (2023-07-14)


### Features

* Set PYTHON_BIN_PATH/PYTHON_LIB_PATH in build-amazonlinux2

## 0.31.0 (2023-07-12)


### Features

* Add cbuild --docker-network flag
* Add coverage-tool image plus lcov scripts
* Mount gcloud config dir into container


### Bug Fixes

* Add hash for coverage-tools
* Add hash for coverage-tools
* Improve error handling for flag values
* Print build log path on error condition
* Specify latest image tag explicitly
* Upgrade pre-commit hooks

## 0.30.1 (2023-06-27)


### Bug Fixes

* Use = for --env flag
* Use = for --env flag for all tools

## 0.30.0 (2023-06-26)


### Features

* Install numpy for python3.9
* Set PYTHON_BIN_PATH/PYTHON_LIB_PATH in build-debian
* Upgrade AmazonLinux2 to 20230530
* Upgrade packer to v1.9.1


### Bug Fixes

* Add links for llvm-{cov,profdata}

## 0.29.0 (2023-06-05)


### Features

* Update pre-commit hook versions


### Bug Fixes

* Catch error when shifting multiple args
* Remove golang from test-tools image
* Resolve WORKSPACE using realpath
* Use correct exit code in --fast mode

## 0.28.0 (2023-05-24)


### Features

* Update ca-certificates


### Bug Fixes

* Downgrade to clang v15
* Use builders version.txt for tarfile tag

## 0.27.0 (2023-05-23)


### Features

* Add buf to presubmit image


### Documentation

* Add CONTRIBUTING.md

## 0.26.0 (2023-05-16)


### Features

* Remove zlib-dev package
* Upgrade clang to v16
* Upgrade go to v1.20.4

## 0.25.0 (2023-05-11)


### Features

* Update default bazel version to 5.4.1
* Upgrade rules_python to 0.21.0


### Bug Fixes

* Add file utility to build-debian image

## 0.24.0 (2023-05-05)


### Features

* Add --build-images flag to tests/run-tests
* Reuse tar image if available


### Bug Fixes

* Address linter warnings
* Address linter warnings for tools
* Correct mangled usage text
* Pin pre-commit to 3.x
* Remove .gz suffix from tar file
* Remove function keyword for busybox sh script
* Remove Release in changelog title
* Upgrade pre-commit hooks

## 0.23.0 (2023-04-13)


### Features

* Add wrapper for commit-and-tag-version
* Upgrade curl to version 8
* Upgrade to amazonlinux 2.0.20230320.0


### Bug Fixes

* Use commit-and-tag-version wrapper

## 0.22.0 (2023-04-03)


### Features

* Add awscurl wrapper script
* Add tests for misc CLI wrappers
* Correctly quote bash args
* Extend test-tool to support the release image
* Use login shell for interactive container


### Documentation

* Add section on tools to README
* Remove section on building images directly

## 0.21.1 (2023-03-07)


### Bug Fixes

* Relax pinned version for apache2-utils

## 0.21.0 (2023-03-06)


### Features

* Add wrapper scripts for utils

## 0.20.0 (2023-03-01)


### Features

* Add docker buildkit plugin
* Add tests for CLI wrapper scripts
* Permit testing of a single image
* Relax pinned versions in build-debian, presubmit and test-tools

## 0.19.0 (2023-03-01)


### Features

* Add jq wrapper


### Bug Fixes

* Relax pinned version of openjdk to 11.0.*

## 0.18.0 (2023-02-23)


### Features

* Relax pinned versions for apk and yum packages to semver

## 0.17.0 (2023-02-21)


### Features

* Upgrade black to 23.1.0
* Upgrade tar to 1.34-r1
* Upgrade to buildozer 6.0.1


### Bug Fixes

* Minor code cleanup in images/presubmit/install_apps
* Upgrade ghz to 0.114.0

## 0.16.0 (2023-02-05)


### Features

* Run test tools in docker interactive mode to admit std streams

## 0.15.1 (2023-02-04)


### Bug Fixes

* Return value from get_docker_workspace_mount()

## 0.15.0 (2023-02-03)


### Features

* Use WORKSPACE_MOUNT if set


### Bug Fixes

* Pin commit-and-tag-version to v10.1.0

## 0.14.0 (2023-01-27)


### Features

* Improve verbose output for get-builder-image-tagged

## 0.13.1 (2023-01-26)


### Bug Fixes

* Upgrade software-properties-common

## 0.13.0 (2023-01-23)


### Features

* Add ab tool
* Add cassowary http load testing tool
* Add h2load tool
* Add slowhttptest tool
* Adjust get-builder-image-tagged verbose output
* Upgrade to packer v1.8.5


### Bug Fixes

* Re-pin dependencies in test-tools image
* Relax version pins to semver
* Upgrade amazonlinux2 base image
* Upgrade git on amazonlinux2

## 0.12.0 (2023-01-10)


### Features

* Modify ghz wrapper for generic use. Add curl
* Use test-tools image for grpcurl

## 0.11.0 (2023-01-09)


### Features

* Add chrpath


### Bug Fixes

* Clean up tmpdir via RETURN trap

## 0.10.0 (2023-01-06)


### Features

* Drop ubuntu package version minor for curl

## 0.9.0 (2023-01-04)


### Features

* Add zlib1g-dev to build-debian per scp build dependency
* Update hook versions


### Bug Fixes

* Correct non-zero error message and drop sourcing of tools/builder.sh
* Elide warnings from bazel info
* Revert from clang-format v15 to v14

## 0.8.0 (2022-12-29)


### Features

* Add bash and jq to test-tools image
* Add script to normalize bazel- symlinks
* Ensure run-tests includes all images
* Skip symlinks that resolve in normalize-bazel-symlink

## 0.7.0 (2022-12-27)


### Features

* Add ghz wrapper script
* Add test-tools image

## 0.6.0 (2022-12-12)


### Features

* Add EXTRA_DOCKER_RUN_ARGS support in aws-cli


### Bug Fixes

* Emit docker build output only on non-zero exit
* Remove tempfile before exiting

## 0.5.0 (2022-12-06)


### Features

* Pin versions in presubmit image


### Bug Fixes

* Avoid cache for tar image
* Update version pin for ca-certificates
* Use images subdirs for image list

## 0.4.4 (2022-11-18)


### Bug Fixes

* Retain execute permissions when normalizing dist

## 0.4.3 (2022-11-17)


### Bug Fixes

* Add gettext package for envsubst
* Avoid yum package version strings specific to CPU architecture
* Improve verbose output for get-builder-image-tagged
* Pin apt and yum package versions

## 0.4.2 (2022-11-17)


### Bug Fixes

* Generate SHA within docker container

## 0.4.1 (2022-11-15)


### Bug Fixes

* Reduce noise creating presubmit image
* Remove docker run --interactive flag

## 0.4.0 (2022-11-14)


### Features

* Add buildozer to release image
* Add grpcurl helper script
* Substitute variables in EXTRA_DOCKER_RUN_ARGS
* Use specific version of GNU tar


### Bug Fixes

* Add /opt/bin/python link
* Add CC=clang env var
* Add xz to build-debian
* Explicitly add machine type and OS release to toolchains hash

## 0.3.1 (2022-11-01)


### Bug Fixes

* Add OpenJDK 11 in build-amazonlinux2

## 0.3.0 (2022-11-01)


### Features

* Add git to build-amazonlinux2 image
* Add google-java-format pre-commit hook
* Add OpenJDK 11
* Move python3 to /opt/bin/python3


### Bug Fixes

* Ensure builder::set_workspace does not overwrite WORKSPACE

## 0.2.0 (2022-10-26)


### Features

* Add bazel support to register container-based python toolchain
* Add docker uri env var as override
* Add tools/terraform
* Use image etc files in workspace root


### Bug Fixes

* Avoid empty tar error if no workspace etc files


### Documentation

* Add Getting Started section to README.md

## 0.1.0 (2022-10-25)


### Features

* Add --env flag to cbuild
* Add arg processing to cbuild script
* Add aws-cli helper script
* Add bazel-debian helper script
* Add builders/utils docker image
* Add hadolint to lint Dockerfiles
* Add optional flags to cbuild tool
* Add preliminary support for commit-and-tag-version and copybara
* Add the release-please tool
* Add toolchain short hash to bazel output_user_root path
* Add tools/lib/builder.sh
* **build:** Add GitHub CLI tool https://cli.github.com/
* Determine workspace mount point from docker inspect if inside docker container
* Inject clang-version as a bazel action_env
* Migrate generation of builders/release container image to Dockerfile
* Move image directories to images/ top-level directory
* Overhaul building on amazonlinux2
* Remove python build dependencies from bazel
* Set BUILD_ARCH env var in docker images
* Update release image to node v18
* Upgrade to bazel 5.3.2
* Upgrade to clang v14 on bazel-debian
* Use Packer to build AMI.


### Bug Fixes

* Add builders/tools/normalize-dist to chmod/chgrp/chown dist/ directory tree
* Add get_workspace_mount function to encapsulate code block
* Add python version to action_env
* Add/remove basic pre-commit hooks
* Adopt shellcheck
* Avoid installing recommended debian packages
* Avoid use of git rev-parse to determine tools path
* Bump to latest version of bazelisk
* Clean bazel_root for smaller docker image
* Correct argument handling in cbuild script
* Correct errors generating Amazon Linux 2-based builder image
* Define python3 toolchain
* Drop packer from build-debian image
* Ensure /etc/gitconfig is readable by all
* Improve cbuild help text
* Install bazel version as specified in .bazelversion
* Invoke addlicense for all text files
* Modifications as indicated by shellcheck
* Mount $HOME/aws in aws-cli container
* Move bazel env vars from comments to help text
* Move builder-related configs to builders/etc
* Move WORKSPACE definition to cbuild script global
* Only propagate AWS env vars into amazonlinux2 build container
* Pin version of bazelisk
* Pin version of libc++-dev
* Pin version of python3.8
* Print pre-commit version rather than help
* Remove container when get-architecture exits
* Remove debugging statement
* Remove dockerfile linter ignore and correct ENTRYPOINT
* Remove pre-commit config from build-debian
* Remove shellcheck from build-debian
* Remove unused nitro_enclave_image bazel rule
* Set bazel output_base to accommodate distinct workspaces
* Set bazel output_user_root in image bazelrc
* Set locale in build-debian
* Set WORKSPACE correctly from submodule
* Set WORKSPACE variable
* Switch from hardcoded arch to using dpkg --print-architecture
* Update normalize-dist to function inside build container
* Update pre-commit to use cbuild
* Use PRE_COMMIT_TOOL env var
* Various path-related fixes


### Build System

* Add arch to docker image tags
* Add get_builder_image_tagged tool to determine a content-based tag
* Add get-architecture helper script
* Add missing imports into nitro BUILD
* Add tools/pre-commit
* Correct propagation of quoted args in gh wrapper
* Move commit-and-tag-version into tools dir
* Move gh into tools dir
* Optionally build the AMI
* Propagate status code in exit functions
* Reduce redundant installation commands
* Remove release-please tool
* Rename builders/bazel to build-debian
* Simplify use of npm image in container_run_and_commit()
* Support GH_TOKEN env var


### Documentation

* Add top-level README.md
* Improve prose in README.md
* Move docker build instructions to README.md
* Reformat and lint markdown<|MERGE_RESOLUTION|>--- conflicted
+++ resolved
@@ -2,8 +2,6 @@
 
 All notable changes to this project will be documented in this file. See [commit-and-tag-version](https://github.com/absolute-version/commit-and-tag-version) for commit guidelines.
 
-<<<<<<< HEAD
-=======
 ## 0.68.1 (2024-08-21)
 
 ### Bug Fixes
@@ -162,7 +160,6 @@
 
 * Upgrade OpenSSF scorecard GitHub Action
 
->>>>>>> 97b0d71a
 ## 0.57.0 (2024-03-10)
 
 
