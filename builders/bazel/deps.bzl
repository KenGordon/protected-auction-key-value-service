--- conflicted
+++ resolved
@@ -35,15 +35,4 @@
     Args:
       bazel_package: repo-relative bazel package to builders/bazel/BUILD eg. "//builders/bazel"
     """
-<<<<<<< HEAD
-    http_archive(
-        name = "rules_python",
-        sha256 = "0a8003b044294d7840ac7d9d73eef05d6ceb682d7516781a4ec62eeb34702578",
-        strip_prefix = "rules_python-0.24.0",
-        urls = [
-            "https://github.com/bazelbuild/rules_python/releases/download/0.24.0/rules_python-0.24.0.tar.gz",
-        ],
-    )
-=======
->>>>>>> 97b0d71a
     native.register_toolchains("{}:py_toolchain".format(bazel_package))