// Copyright 2022 Google LLC
//
// Licensed under the Apache License, Version 2.0 (the "License");
// you may not use this file except in compliance with the License.
// You may obtain a copy of the License at
//
//      http://www.apache.org/licenses/LICENSE-2.0
//
// Unless required by applicable law or agreed to in writing, software
// distributed under the License is distributed on an "AS IS" BASIS,
// WITHOUT WARRANTIES OR CONDITIONS OF ANY KIND, either express or implied.
// See the License for the specific language governing permissions and
// limitations under the License.

#include "components/errors/retry.h"

#include <algorithm>

#include "absl/time/time.h"

namespace kv_server {
namespace {

using privacy_sandbox::server_common::GetTracer;
using privacy_sandbox::server_common::TelemetryAttribute;
using privacy_sandbox::server_common::TraceWithStatus;

constexpr absl::Duration kMaxRetryInterval = absl::Minutes(2);
constexpr uint32_t kRetryBackoffBase = 2;
}  // namespace

absl::Duration ExponentialBackoffForRetry(uint32_t retries) {
  const absl::Duration backoff = absl::Seconds(pow(kRetryBackoffBase, retries));
  return std::min(backoff, kMaxRetryInterval);
}

<<<<<<< HEAD
void TraceRetryUntilOk(std::function<absl::Status()> func,
                       std::string task_name,
                       const absl::AnyInvocable<void(const absl::Status&, int)
                                                    const>& metrics_callback) {
=======
void TraceRetryUntilOk(
    std::function<absl::Status()> func, std::string task_name,
    const absl::AnyInvocable<void(const absl::Status&, int) const>&
        metrics_callback,
    privacy_sandbox::server_common::log::PSLogContext& log_context) {
>>>>>>> 97b0d71a
  auto span = GetTracer()->StartSpan("RetryUntilOk - " + task_name);
  auto scope = opentelemetry::trace::Scope(span);
  auto wrapped = [func = std::move(func), task_name]() {
    return TraceWithStatus(std::move(func), task_name);
  };
<<<<<<< HEAD
  RetryUntilOk(std::move(wrapped), std::move(task_name), metrics_callback);
=======
  RetryUntilOk(std::move(wrapped), std::move(task_name), metrics_callback,
               log_context);
>>>>>>> 97b0d71a
}

}  // namespace kv_server<|MERGE_RESOLUTION|>--- conflicted
+++ resolved
@@ -34,29 +34,18 @@
   return std::min(backoff, kMaxRetryInterval);
 }
 
-<<<<<<< HEAD
-void TraceRetryUntilOk(std::function<absl::Status()> func,
-                       std::string task_name,
-                       const absl::AnyInvocable<void(const absl::Status&, int)
-                                                    const>& metrics_callback) {
-=======
 void TraceRetryUntilOk(
     std::function<absl::Status()> func, std::string task_name,
     const absl::AnyInvocable<void(const absl::Status&, int) const>&
         metrics_callback,
     privacy_sandbox::server_common::log::PSLogContext& log_context) {
->>>>>>> 97b0d71a
   auto span = GetTracer()->StartSpan("RetryUntilOk - " + task_name);
   auto scope = opentelemetry::trace::Scope(span);
   auto wrapped = [func = std::move(func), task_name]() {
     return TraceWithStatus(std::move(func), task_name);
   };
-<<<<<<< HEAD
-  RetryUntilOk(std::move(wrapped), std::move(task_name), metrics_callback);
-=======
   RetryUntilOk(std::move(wrapped), std::move(task_name), metrics_callback,
                log_context);
->>>>>>> 97b0d71a
 }
 
 }  // namespace kv_server