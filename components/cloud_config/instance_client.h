--- conflicted
+++ resolved
@@ -21,10 +21,7 @@
 #include "absl/container/flat_hash_map.h"
 #include "absl/container/flat_hash_set.h"
 #include "absl/status/statusor.h"
-<<<<<<< HEAD
-=======
 #include "src/logger/request_context_logger.h"
->>>>>>> 97b0d71a
 
 // TODO: Replace config cpio client once ready
 namespace kv_server {
@@ -59,14 +56,10 @@
 // Client to perform instance-specific operations.
 class InstanceClient {
  public:
-<<<<<<< HEAD
-  static std::unique_ptr<InstanceClient> Create();
-=======
   static std::unique_ptr<InstanceClient> Create(
       privacy_sandbox::server_common::log::PSLogContext& log_context =
           const_cast<privacy_sandbox::server_common::log::NoOpContext&>(
               privacy_sandbox::server_common::log::kNoOpContext));
->>>>>>> 97b0d71a
   virtual ~InstanceClient() = default;
 
   // Retrieves all tags for the current instance and returns the tag with the
