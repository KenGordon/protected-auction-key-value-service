--- conflicted
+++ resolved
@@ -19,10 +19,7 @@
 #include <vector>
 
 #include "absl/status/statusor.h"
-<<<<<<< HEAD
-=======
 #include "src/logger/request_context_logger.h"
->>>>>>> 97b0d71a
 
 // TODO: Replace config cpio client once ready
 namespace kv_server {
