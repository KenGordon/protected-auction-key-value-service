--- conflicted
+++ resolved
@@ -55,10 +55,6 @@
           "possible values.");
 ABSL_FLAG(std::int32_t, logging_verbosity_level, 0,
           "Loggging verbosity level.");
-<<<<<<< HEAD
-ABSL_FLAG(absl::Duration, udf_timeout, absl::Seconds(5),
-          "Timeout for one UDF invocation");
-=======
 ABSL_FLAG(std::int32_t, logging_verbosity_backup_poll_frequency_secs, 300,
           "Loggging verbosity level back up poll frequency in seconds.");
 
@@ -66,7 +62,6 @@
           "Timeout for one UDF invocation");
 ABSL_FLAG(absl::Duration, udf_update_timeout, absl::Seconds(30),
           "Timeout for UDF code update");
->>>>>>> 97b0d71a
 ABSL_FLAG(int32_t, udf_min_log_level, 0,
           "Minimum logging level for UDFs. Info=0, Warn=1, Error=2. Default is "
           "0(info).");
@@ -77,11 +72,8 @@
           "Allowlist for blob prefixes.");
 ABSL_FLAG(bool, add_missing_keys_v1, false,
           "Whether to add missing keys for v1.");
-<<<<<<< HEAD
-=======
 ABSL_FLAG(bool, enable_consented_log, false, "Whether to enable consented log");
 ABSL_FLAG(std::string, consented_debug_token, "", "Consented debug token");
->>>>>>> 97b0d71a
 
 namespace kv_server {
 namespace {
@@ -112,11 +104,8 @@
     string_flag_values_.insert(
         {"kv-server-local-data-loading-blob-prefix-allowlist",
          absl::GetFlag(FLAGS_data_loading_prefix_allowlist)});
-<<<<<<< HEAD
-=======
     string_flag_values_.insert({"kv-server-local-consented-debug-token",
                                 absl::GetFlag(FLAGS_consented_debug_token)});
->>>>>>> 97b0d71a
     // Insert more string flag values here.
 
     int32_t_flag_values_.insert(
@@ -147,19 +136,14 @@
     int32_t_flag_values_.insert({"kv-server-local-logging-verbosity-level",
                                  absl::GetFlag(FLAGS_logging_verbosity_level)});
     int32_t_flag_values_.insert(
-<<<<<<< HEAD
+        {"kv-server-local-logging-verbosity-backup-poll-frequency-secs",
+         absl::GetFlag(FLAGS_logging_verbosity_backup_poll_frequency_secs)});
+    int32_t_flag_values_.insert(
         {"kv-server-local-udf-timeout-millis",
          absl::ToInt64Milliseconds(absl::GetFlag(FLAGS_udf_timeout))});
-=======
-        {"kv-server-local-logging-verbosity-backup-poll-frequency-secs",
-         absl::GetFlag(FLAGS_logging_verbosity_backup_poll_frequency_secs)});
-    int32_t_flag_values_.insert(
-        {"kv-server-local-udf-timeout-millis",
-         absl::ToInt64Milliseconds(absl::GetFlag(FLAGS_udf_timeout))});
     int32_t_flag_values_.insert(
         {"kv-server-local-udf-update-timeout-millis",
          absl::ToInt64Milliseconds(absl::GetFlag(FLAGS_udf_update_timeout))});
->>>>>>> 97b0d71a
     int32_t_flag_values_.insert({"kv-server-local-udf-min-log-level",
                                  absl::GetFlag(FLAGS_udf_min_log_level)});
     // Insert more int32 flag values here.
@@ -173,11 +157,8 @@
     bool_flag_values_.insert({"kv-server-local-use-sharding-key-regex", false});
     bool_flag_values_.insert({"kv-server-local-enable-otel-logger",
                               absl::GetFlag(FLAGS_enable_otel_logger)});
-<<<<<<< HEAD
-=======
     bool_flag_values_.insert({"kv-server-local-enable-consented-log",
                               absl::GetFlag(FLAGS_enable_consented_log)});
->>>>>>> 97b0d71a
     // Insert more bool flag values here.
   }
 
