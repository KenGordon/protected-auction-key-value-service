--- conflicted
+++ resolved
@@ -106,15 +106,12 @@
   }
   {
     const auto statusor =
-<<<<<<< HEAD
-=======
         client->GetInt32Parameter("kv-server-local-udf-update-timeout-millis");
     ASSERT_TRUE(statusor.ok());
     EXPECT_EQ(30000, *statusor);
   }
   {
     const auto statusor =
->>>>>>> 97b0d71a
         client->GetInt32Parameter("kv-server-local-udf-min-log-level");
     ASSERT_TRUE(statusor.ok());
     EXPECT_EQ(0, *statusor);
