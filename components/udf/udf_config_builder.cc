// Copyright 2023 Google LLC
//
// Licensed under the Apache License, Version 2.0 (the "License");
// you may not use this file except in compliance with the License.
// You may obtain a copy of the License at
//
//      http://www.apache.org/licenses/LICENSE-2.0
//
// Unless required by applicable law or agreed to in writing, software
// distributed under the License is distributed on an "AS IS" BASIS,
// WITHOUT WARRANTIES OR CONDITIONS OF ANY KIND, either express or implied.
// See the License for the specific language governing permissions and
// limitations under the License.

#include "components/udf/udf_config_builder.h"

#include <functional>
#include <memory>
#include <string>
#include <tuple>
#include <utility>
#include <vector>

#include "components/udf/hooks/get_values_hook.h"
#include "components/udf/hooks/logging_hook.h"
#include "components/udf/hooks/run_query_hook.h"
#include "src/roma/config/config.h"
#include "src/roma/config/function_binding_object_v2.h"
#include "src/roma/interface/roma.h"

namespace kv_server {
namespace {

using google::scp::roma::Config;
using google::scp::roma::FunctionBindingObjectV2;
using google::scp::roma::FunctionBindingPayload;

constexpr char kStringGetValuesHookJsName[] = "getValues";
constexpr char kBinaryGetValuesHookJsName[] = "getValuesBinary";
constexpr char kRunQueryHookJsName[] = "runQuery";
<<<<<<< HEAD

std::unique_ptr<FunctionBindingObjectV2<RequestContext>>
GetValuesFunctionObject(GetValuesHook& get_values_hook,
                        std::string handler_name) {
  auto get_values_function_object =
      std::make_unique<FunctionBindingObjectV2<RequestContext>>();
  get_values_function_object->function_name = std::move(handler_name);
  get_values_function_object->function =
      [&get_values_hook](FunctionBindingPayload<RequestContext>& in) {
=======
constexpr char kRunSetQueryUInt32HookJsName[] = "runSetQueryUInt32";
constexpr char kRunSetQueryUInt64HookJsName[] = "runSetQueryUInt64";
constexpr char kLoggingHookJsName[] = "logMessage";

std::unique_ptr<FunctionBindingObjectV2<std::weak_ptr<RequestContext>>>
GetValuesFunctionObject(GetValuesHook& get_values_hook,
                        std::string handler_name) {
  auto get_values_function_object = std::make_unique<
      FunctionBindingObjectV2<std::weak_ptr<RequestContext>>>();
  get_values_function_object->function_name = std::move(handler_name);
  get_values_function_object->function =
      [&get_values_hook](
          FunctionBindingPayload<std::weak_ptr<RequestContext>>& in) {
>>>>>>> 97b0d71a
        get_values_hook(in);
      };
  return get_values_function_object;
}

}  // namespace

UdfConfigBuilder& UdfConfigBuilder::RegisterStringGetValuesHook(
    GetValuesHook& get_values_hook) {
  config_.RegisterFunctionBinding(
      GetValuesFunctionObject(get_values_hook, kStringGetValuesHookJsName));
<<<<<<< HEAD
  return *this;
}

UdfConfigBuilder& UdfConfigBuilder::RegisterBinaryGetValuesHook(
    GetValuesHook& get_values_hook) {
  config_.RegisterFunctionBinding(
      GetValuesFunctionObject(get_values_hook, kBinaryGetValuesHookJsName));
  return *this;
}

UdfConfigBuilder& UdfConfigBuilder::RegisterRunQueryHook(
    RunQueryHook& run_query_hook) {
  auto run_query_function_object =
      std::make_unique<FunctionBindingObjectV2<RequestContext>>();
  run_query_function_object->function_name = kRunQueryHookJsName;
  run_query_function_object->function =
      [&run_query_hook](FunctionBindingPayload<RequestContext>& in) {
        run_query_hook(in);
      };
=======
  return *this;
}

UdfConfigBuilder& UdfConfigBuilder::RegisterBinaryGetValuesHook(
    GetValuesHook& get_values_hook) {
  config_.RegisterFunctionBinding(
      GetValuesFunctionObject(get_values_hook, kBinaryGetValuesHookJsName));
  return *this;
}

UdfConfigBuilder& UdfConfigBuilder::RegisterRunSetQueryStringHook(
    RunSetQueryStringHook& run_query_hook) {
  auto run_query_function_object = std::make_unique<
      FunctionBindingObjectV2<std::weak_ptr<RequestContext>>>();
  run_query_function_object->function_name = kRunQueryHookJsName;
  run_query_function_object->function =
      [&run_query_hook](
          FunctionBindingPayload<std::weak_ptr<RequestContext>>& in) {
        run_query_hook(in);
      };
  config_.RegisterFunctionBinding(std::move(run_query_function_object));
  return *this;
}

UdfConfigBuilder& UdfConfigBuilder::RegisterRunSetQueryUInt32Hook(
    RunSetQueryUInt32Hook& run_set_query_uint32_hook) {
  auto run_query_function_object = std::make_unique<
      FunctionBindingObjectV2<std::weak_ptr<RequestContext>>>();
  run_query_function_object->function_name = kRunSetQueryUInt32HookJsName;
  run_query_function_object->function =
      [&run_set_query_uint32_hook](
          FunctionBindingPayload<std::weak_ptr<RequestContext>>& in) {
        run_set_query_uint32_hook(in);
      };
  config_.RegisterFunctionBinding(std::move(run_query_function_object));
  return *this;
}

UdfConfigBuilder& UdfConfigBuilder::RegisterRunSetQueryUInt64Hook(
    RunSetQueryUInt64Hook& run_set_query_uint64_hook) {
  auto run_query_function_object = std::make_unique<
      FunctionBindingObjectV2<std::weak_ptr<RequestContext>>>();
  run_query_function_object->function_name = kRunSetQueryUInt64HookJsName;
  run_query_function_object->function =
      [&run_set_query_uint64_hook](
          FunctionBindingPayload<std::weak_ptr<RequestContext>>& in) {
        run_set_query_uint64_hook(in);
      };
>>>>>>> 97b0d71a
  config_.RegisterFunctionBinding(std::move(run_query_function_object));
  return *this;
}

<<<<<<< HEAD
UdfConfigBuilder& UdfConfigBuilder::RegisterLoggingFunction() {
  config_.SetLoggingFunction(LoggingFunction);
=======
UdfConfigBuilder& UdfConfigBuilder::RegisterLoggingHook() {
  auto logging_function_object = std::make_unique<
      FunctionBindingObjectV2<std::weak_ptr<RequestContext>>>();
  logging_function_object->function_name = kLoggingHookJsName;
  logging_function_object->function = LogMessage;
  config_.RegisterFunctionBinding(std::move(logging_function_object));
>>>>>>> 97b0d71a
  return *this;
}

UdfConfigBuilder& UdfConfigBuilder::SetNumberOfWorkers(
    const int number_of_workers) {
  config_.number_of_workers = number_of_workers;
  return *this;
}

<<<<<<< HEAD
google::scp::roma::Config<RequestContext>& UdfConfigBuilder::Config() {
=======
google::scp::roma::Config<std::weak_ptr<RequestContext>>&
UdfConfigBuilder::Config() {
>>>>>>> 97b0d71a
  return config_;
}

}  // namespace kv_server<|MERGE_RESOLUTION|>--- conflicted
+++ resolved
@@ -38,17 +38,6 @@
 constexpr char kStringGetValuesHookJsName[] = "getValues";
 constexpr char kBinaryGetValuesHookJsName[] = "getValuesBinary";
 constexpr char kRunQueryHookJsName[] = "runQuery";
-<<<<<<< HEAD
-
-std::unique_ptr<FunctionBindingObjectV2<RequestContext>>
-GetValuesFunctionObject(GetValuesHook& get_values_hook,
-                        std::string handler_name) {
-  auto get_values_function_object =
-      std::make_unique<FunctionBindingObjectV2<RequestContext>>();
-  get_values_function_object->function_name = std::move(handler_name);
-  get_values_function_object->function =
-      [&get_values_hook](FunctionBindingPayload<RequestContext>& in) {
-=======
 constexpr char kRunSetQueryUInt32HookJsName[] = "runSetQueryUInt32";
 constexpr char kRunSetQueryUInt64HookJsName[] = "runSetQueryUInt64";
 constexpr char kLoggingHookJsName[] = "logMessage";
@@ -62,7 +51,6 @@
   get_values_function_object->function =
       [&get_values_hook](
           FunctionBindingPayload<std::weak_ptr<RequestContext>>& in) {
->>>>>>> 97b0d71a
         get_values_hook(in);
       };
   return get_values_function_object;
@@ -74,27 +62,6 @@
     GetValuesHook& get_values_hook) {
   config_.RegisterFunctionBinding(
       GetValuesFunctionObject(get_values_hook, kStringGetValuesHookJsName));
-<<<<<<< HEAD
-  return *this;
-}
-
-UdfConfigBuilder& UdfConfigBuilder::RegisterBinaryGetValuesHook(
-    GetValuesHook& get_values_hook) {
-  config_.RegisterFunctionBinding(
-      GetValuesFunctionObject(get_values_hook, kBinaryGetValuesHookJsName));
-  return *this;
-}
-
-UdfConfigBuilder& UdfConfigBuilder::RegisterRunQueryHook(
-    RunQueryHook& run_query_hook) {
-  auto run_query_function_object =
-      std::make_unique<FunctionBindingObjectV2<RequestContext>>();
-  run_query_function_object->function_name = kRunQueryHookJsName;
-  run_query_function_object->function =
-      [&run_query_hook](FunctionBindingPayload<RequestContext>& in) {
-        run_query_hook(in);
-      };
-=======
   return *this;
 }
 
@@ -143,22 +110,16 @@
           FunctionBindingPayload<std::weak_ptr<RequestContext>>& in) {
         run_set_query_uint64_hook(in);
       };
->>>>>>> 97b0d71a
   config_.RegisterFunctionBinding(std::move(run_query_function_object));
   return *this;
 }
 
-<<<<<<< HEAD
-UdfConfigBuilder& UdfConfigBuilder::RegisterLoggingFunction() {
-  config_.SetLoggingFunction(LoggingFunction);
-=======
 UdfConfigBuilder& UdfConfigBuilder::RegisterLoggingHook() {
   auto logging_function_object = std::make_unique<
       FunctionBindingObjectV2<std::weak_ptr<RequestContext>>>();
   logging_function_object->function_name = kLoggingHookJsName;
   logging_function_object->function = LogMessage;
   config_.RegisterFunctionBinding(std::move(logging_function_object));
->>>>>>> 97b0d71a
   return *this;
 }
 
@@ -168,12 +129,8 @@
   return *this;
 }
 
-<<<<<<< HEAD
-google::scp::roma::Config<RequestContext>& UdfConfigBuilder::Config() {
-=======
 google::scp::roma::Config<std::weak_ptr<RequestContext>>&
 UdfConfigBuilder::Config() {
->>>>>>> 97b0d71a
   return config_;
 }
 
