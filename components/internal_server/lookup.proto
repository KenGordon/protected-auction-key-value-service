--- conflicted
+++ resolved
@@ -93,11 +93,8 @@
     string value = 1;
     google.rpc.Status status = 2;
     KeysetValues keyset_values = 3;
-<<<<<<< HEAD
-=======
     UInt32SetValues uint32set_values = 4;
     UInt64SetValues uint64set_values = 5;
->>>>>>> 97b0d71a
   }
 }
 
@@ -106,8 +103,6 @@
   repeated string values = 1;
 }
 
-<<<<<<< HEAD
-=======
 // UInt32 set values
 message UInt32SetValues {
   repeated uint32 values = 1;
@@ -118,7 +113,6 @@
   repeated uint64 values = 1;
 }
 
->>>>>>> 97b0d71a
 // Run Query request.
 message InternalRunQueryRequest {
   // Query to run.
