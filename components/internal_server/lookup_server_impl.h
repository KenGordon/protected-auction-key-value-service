--- conflicted
+++ resolved
@@ -18,20 +18,13 @@
 #define COMPONENTS_INTERNAL_SERVER_LOOKUP_SERVER_IMPL_H_
 
 #include <string>
-<<<<<<< HEAD
-=======
 #include <utility>
->>>>>>> 97b0d71a
 
 #include "components/internal_server/lookup.grpc.pb.h"
 #include "components/internal_server/lookup.h"
 #include "components/util/request_context.h"
 #include "grpcpp/grpcpp.h"
 #include "src/encryption/key_fetcher/interface/key_fetcher_manager_interface.h"
-<<<<<<< HEAD
-#include "src/telemetry/telemetry.h"
-=======
->>>>>>> 97b0d71a
 
 namespace kv_server {
 // Implements the internal lookup service for the data store.
@@ -80,11 +73,6 @@
       const RequestContext& request_context,
       const google::protobuf::RepeatedPtrField<std::string>& keys,
       InternalLookupResponse& response) const;
-<<<<<<< HEAD
-  grpc::Status ToInternalGrpcStatus(const RequestContext& request_context,
-                                    const absl::Status& status,
-                                    std::string_view error_code) const;
-=======
   grpc::Status ToInternalGrpcStatus(
       InternalLookupMetricsContext& metrics_context, const absl::Status& status,
       std::string_view error_code) const;
@@ -111,7 +99,6 @@
     return grpc::Status::OK;
   }
 
->>>>>>> 97b0d71a
   const Lookup& lookup_;
   privacy_sandbox::server_common::KeyFetcherManagerInterface&
       key_fetcher_manager_;
