// Copyright 2023 Google LLC
//
// Licensed under the Apache License, Version 2.0 (the "License");
// you may not use this file except in compliance with the License.
// You may obtain a copy of the License at
//
//      http://www.apache.org/licenses/LICENSE-2.0
//
// Unless required by applicable law or agreed to in writing, software
// distributed under the License is distributed on an "AS IS" BASIS,
// WITHOUT WARRANTIES OR CONDITIONS OF ANY KIND, either express or implied.
// See the License for the specific language governing permissions and
// limitations under the License.
#include <memory>
#include <string>

#include "absl/log/log.h"
#include "absl/status/status.h"
#include "absl/status/statusor.h"
#include "absl/strings/str_format.h"
#include "components/data_server/request_handler/encryption/ohttp_client_encryptor.h"
#include "components/internal_server/constants.h"
#include "components/internal_server/lookup.grpc.pb.h"
#include "components/internal_server/remote_lookup_client.h"
#include "components/internal_server/string_padder.h"
#include "grpcpp/grpcpp.h"

namespace kv_server {
namespace {

class RemoteLookupClientImpl : public RemoteLookupClient {
 public:
  RemoteLookupClientImpl(const RemoteLookupClientImpl&) = delete;
  RemoteLookupClientImpl& operator=(const RemoteLookupClientImpl&) = delete;

  explicit RemoteLookupClientImpl(
      std::string ip_address,
      privacy_sandbox::server_common::KeyFetcherManagerInterface&
          key_fetcher_manager)
      : ip_address_(
            absl::StrFormat("%s:%s", ip_address, kRemoteLookupServerPort)),
        stub_(InternalLookupService::NewStub(grpc::CreateChannel(
            ip_address_, grpc::InsecureChannelCredentials()))),
        key_fetcher_manager_(key_fetcher_manager) {}

  explicit RemoteLookupClientImpl(
      std::unique_ptr<InternalLookupService::Stub> stub,
      privacy_sandbox::server_common::KeyFetcherManagerInterface&
          key_fetcher_manager)
      : stub_(std::move(stub)), key_fetcher_manager_(key_fetcher_manager) {}

  absl::StatusOr<InternalLookupResponse> GetValues(
      const RequestContext& request_context,
      std::string_view serialized_message,
      int32_t padding_length) const override {
    ScopeLatencyMetricsRecorder<UdfRequestMetricsContext,
                                kRemoteLookupGetValuesLatencyInMicros>
        latency_recorder(request_context.GetUdfRequestMetricsContext());
<<<<<<< HEAD
    OhttpClientEncryptor encryptor(key_fetcher_manager_);
=======
    auto maybe_public_key =
        key_fetcher_manager_.GetPublicKey(GetCloudPlatform());
    if (!maybe_public_key.ok()) {
      const std::string error =
          absl::StrCat("Could not get public key to use for HPKE encryption:",
                       maybe_public_key.status().message());
      PS_LOG(ERROR, request_context.GetPSLogContext()) << error;
      return absl::InternalError(error);
    }
    OhttpClientEncryptor encryptor(maybe_public_key.value());
>>>>>>> 97b0d71a
    auto encrypted_padded_serialized_request_maybe =
        encryptor.EncryptRequest(Pad(serialized_message, padding_length),
                                 request_context.GetPSLogContext());
    if (!encrypted_padded_serialized_request_maybe.ok()) {
      LogUdfRequestErrorMetric(request_context.GetUdfRequestMetricsContext(),
                               kRemoteRequestEncryptionFailure);
      return encrypted_padded_serialized_request_maybe.status();
    }
    SecureLookupRequest secure_lookup_request;
    secure_lookup_request.set_ohttp_request(
        *encrypted_padded_serialized_request_maybe);
    SecureLookupResponse secure_response;
    grpc::ClientContext context;
    grpc::Status status =
        stub_->SecureLookup(&context, secure_lookup_request, &secure_response);
    if (!status.ok()) {
      LogUdfRequestErrorMetric(request_context.GetUdfRequestMetricsContext(),
                               kRemoteSecureLookupFailure);
<<<<<<< HEAD
      LOG(ERROR) << status.error_code() << ": " << status.error_message();
=======
      PS_LOG(ERROR, request_context.GetPSLogContext())
          << status.error_code() << ": " << status.error_message();
>>>>>>> 97b0d71a
      return absl::Status((absl::StatusCode)status.error_code(),
                          status.error_message());
    }
    InternalLookupResponse response;
    if (secure_response.ohttp_response().empty()) {
      // we cannot decrypt an empty response. Note, that soon we will add logic
      // to pad responses, so this branch will never be hit.
      return response;
    }
    auto decrypted_response_maybe =
        encryptor.DecryptResponse(std::move(secure_response.ohttp_response()),
                                  request_context.GetPSLogContext());
    if (!decrypted_response_maybe.ok()) {
      LogUdfRequestErrorMetric(request_context.GetUdfRequestMetricsContext(),
                               kResponseEncryptionFailure);
      return decrypted_response_maybe.status();
    }
    if (!response.ParseFromString(*decrypted_response_maybe)) {
      return absl::InvalidArgumentError("Failed parsing the response.");
    }
    return response;
  }

  std::string_view GetIpAddress() const override { return ip_address_; }

 private:
  privacy_sandbox::server_common::CloudPlatform GetCloudPlatform() const {
#if defined(CLOUD_PLATFORM_AWS)
    return privacy_sandbox::server_common::CloudPlatform::kAws;
#elif defined(CLOUD_PLATFORM_GCP)
    return privacy_sandbox::server_common::CloudPlatform::kGcp;
#endif
    return privacy_sandbox::server_common::CloudPlatform::kLocal;
  }
  const std::string ip_address_;
  std::unique_ptr<InternalLookupService::Stub> stub_;
  privacy_sandbox::server_common::KeyFetcherManagerInterface&
      key_fetcher_manager_;
};

}  // namespace

std::unique_ptr<RemoteLookupClient> RemoteLookupClient::Create(
    std::string ip_address,
    privacy_sandbox::server_common::KeyFetcherManagerInterface&
        key_fetcher_manager) {
  return std::make_unique<RemoteLookupClientImpl>(std::move(ip_address),
                                                  key_fetcher_manager);
}
std::unique_ptr<RemoteLookupClient> RemoteLookupClient::Create(
    std::unique_ptr<InternalLookupService::Stub> stub,
    privacy_sandbox::server_common::KeyFetcherManagerInterface&
        key_fetcher_manager) {
  return std::make_unique<RemoteLookupClientImpl>(std::move(stub),
                                                  key_fetcher_manager);
}

}  // namespace kv_server<|MERGE_RESOLUTION|>--- conflicted
+++ resolved
@@ -56,9 +56,6 @@
     ScopeLatencyMetricsRecorder<UdfRequestMetricsContext,
                                 kRemoteLookupGetValuesLatencyInMicros>
         latency_recorder(request_context.GetUdfRequestMetricsContext());
-<<<<<<< HEAD
-    OhttpClientEncryptor encryptor(key_fetcher_manager_);
-=======
     auto maybe_public_key =
         key_fetcher_manager_.GetPublicKey(GetCloudPlatform());
     if (!maybe_public_key.ok()) {
@@ -69,7 +66,6 @@
       return absl::InternalError(error);
     }
     OhttpClientEncryptor encryptor(maybe_public_key.value());
->>>>>>> 97b0d71a
     auto encrypted_padded_serialized_request_maybe =
         encryptor.EncryptRequest(Pad(serialized_message, padding_length),
                                  request_context.GetPSLogContext());
@@ -88,12 +84,8 @@
     if (!status.ok()) {
       LogUdfRequestErrorMetric(request_context.GetUdfRequestMetricsContext(),
                                kRemoteSecureLookupFailure);
-<<<<<<< HEAD
-      LOG(ERROR) << status.error_code() << ": " << status.error_message();
-=======
       PS_LOG(ERROR, request_context.GetPSLogContext())
           << status.error_code() << ": " << status.error_message();
->>>>>>> 97b0d71a
       return absl::Status((absl::StatusCode)status.error_code(),
                           status.error_message());
     }
