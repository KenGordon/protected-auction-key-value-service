--- conflicted
+++ resolved
@@ -17,42 +17,24 @@
 #include <string>
 #include <utility>
 
-<<<<<<< HEAD
-#include "absl/log/log.h"
-#include "absl/status/status.h"
-#include "components/data_server/request_handler/ohttp_server_encryptor.h"
-#include "components/internal_server/lookup.grpc.pb.h"
-=======
 #include "absl/functional/any_invocable.h"
 #include "absl/log/log.h"
 #include "absl/status/status.h"
 #include "components/data_server/request_handler/encryption/ohttp_server_encryptor.h"
->>>>>>> 97b0d71a
 #include "components/internal_server/lookup.h"
 #include "components/internal_server/string_padder.h"
 #include "google/protobuf/message.h"
 #include "grpcpp/grpcpp.h"
 
 namespace kv_server {
-<<<<<<< HEAD
-=======
-
->>>>>>> 97b0d71a
 using google::protobuf::RepeatedPtrField;
 
 using grpc::StatusCode;
 
 grpc::Status LookupServiceImpl::ToInternalGrpcStatus(
-<<<<<<< HEAD
-    const RequestContext& request_context, const absl::Status& status,
-    std::string_view error_code) const {
-  LogInternalLookupRequestErrorMetric(
-      request_context.GetInternalLookupMetricsContext(), error_code);
-=======
     InternalLookupMetricsContext& metrics_context, const absl::Status& status,
     std::string_view error_code) const {
   LogInternalLookupRequestErrorMetric(metrics_context, error_code);
->>>>>>> 97b0d71a
   return grpc::Status(StatusCode::INTERNAL,
                       absl::StrCat(status.code(), " : ", status.message()));
 }
@@ -89,12 +71,7 @@
 grpc::Status LookupServiceImpl::InternalLookup(
     grpc::ServerContext* context, const InternalLookupRequest* request,
     InternalLookupResponse* response) {
-<<<<<<< HEAD
-  auto scope_metrics_context = std::make_unique<ScopeMetricsContext>();
-  RequestContext request_context(*scope_metrics_context);
-=======
   RequestContext request_context;
->>>>>>> 97b0d71a
   if (context->IsCancelled()) {
     return grpc::Status(grpc::StatusCode::CANCELLED,
                         "Deadline exceeded or client cancelled, abandoning.");
@@ -107,12 +84,7 @@
     grpc::ServerContext* context,
     const SecureLookupRequest* secure_lookup_request,
     SecureLookupResponse* secure_response) {
-<<<<<<< HEAD
-  auto scope_metrics_context = std::make_unique<ScopeMetricsContext>();
-  RequestContext request_context(*scope_metrics_context);
-=======
   RequestContext request_context;
->>>>>>> 97b0d71a
   LogIfError(request_context.GetInternalLookupMetricsContext()
                  .AccumulateMetric<kSecureLookupRequestCount>(1));
   ScopeLatencyMetricsRecorder<InternalLookupMetricsContext,
@@ -122,34 +94,13 @@
     return grpc::Status(grpc::StatusCode::CANCELLED,
                         "Deadline exceeded or client cancelled, abandoning.");
   }
-<<<<<<< HEAD
-  VLOG(9) << "SecureLookup incoming";
-=======
   PS_VLOG(9, request_context.GetPSLogContext()) << "SecureLookup incoming";
->>>>>>> 97b0d71a
 
   OhttpServerEncryptor encryptor(key_fetcher_manager_);
   auto padded_serialized_request_maybe =
       encryptor.DecryptRequest(secure_lookup_request->ohttp_request(),
                                request_context.GetPSLogContext());
   if (!padded_serialized_request_maybe.ok()) {
-<<<<<<< HEAD
-    return ToInternalGrpcStatus(request_context,
-                                padded_serialized_request_maybe.status(),
-                                kRequestDecryptionFailure);
-  }
-
-  VLOG(9) << "SecureLookup decrypted";
-  auto serialized_request_maybe =
-      kv_server::Unpad(*padded_serialized_request_maybe);
-  if (!serialized_request_maybe.ok()) {
-    return ToInternalGrpcStatus(request_context,
-                                serialized_request_maybe.status(),
-                                kRequestUnpaddingError);
-  }
-
-  VLOG(9) << "SecureLookup unpadded";
-=======
     return ToInternalGrpcStatus(
         request_context.GetInternalLookupMetricsContext(),
         padded_serialized_request_maybe.status(), kRequestDecryptionFailure);
@@ -165,18 +116,13 @@
   }
 
   PS_VLOG(9, request_context.GetPSLogContext()) << "SecureLookup unpadded";
->>>>>>> 97b0d71a
   InternalLookupRequest request;
   if (!request.ParseFromString(*serialized_request_maybe)) {
     return grpc::Status(grpc::StatusCode::INTERNAL,
                         "Failed parsing incoming request");
   }
-<<<<<<< HEAD
-
-=======
   request_context.UpdateLogContext(request.log_context(),
                                    request.consented_debug_config());
->>>>>>> 97b0d71a
   auto payload_to_encrypt =
       GetPayload(request_context, request.lookup_sets(), request.keys());
   if (payload_to_encrypt.empty()) {
@@ -184,21 +130,12 @@
     // to pad responses, so this branch will never be hit.
     return grpc::Status::OK;
   }
-<<<<<<< HEAD
-  auto encrypted_response_payload =
-      encryptor.EncryptResponse(payload_to_encrypt);
-  if (!encrypted_response_payload.ok()) {
-    return ToInternalGrpcStatus(request_context,
-                                encrypted_response_payload.status(),
-                                kResponseEncryptionFailure);
-=======
   auto encrypted_response_payload = encryptor.EncryptResponse(
       payload_to_encrypt, request_context.GetPSLogContext());
   if (!encrypted_response_payload.ok()) {
     return ToInternalGrpcStatus(
         request_context.GetInternalLookupMetricsContext(),
         encrypted_response_payload.status(), kResponseEncryptionFailure);
->>>>>>> 97b0d71a
   }
   secure_response->set_ohttp_response(*encrypted_response_payload);
   return grpc::Status::OK;
@@ -219,22 +156,6 @@
 grpc::Status LookupServiceImpl::InternalRunQuery(
     grpc::ServerContext* context, const InternalRunQueryRequest* request,
     InternalRunQueryResponse* response) {
-<<<<<<< HEAD
-  auto scope_metrics_context = std::make_unique<ScopeMetricsContext>();
-  RequestContext request_context(*scope_metrics_context);
-  if (context->IsCancelled()) {
-    return grpc::Status(grpc::StatusCode::CANCELLED,
-                        "Deadline exceeded or client cancelled, abandoning.");
-  }
-  const auto process_result =
-      lookup_.RunQuery(request_context, request->query());
-  if (!process_result.ok()) {
-    return ToInternalGrpcStatus(request_context, process_result.status(),
-                                kInternalRunQueryRequestFailure);
-  }
-  *response = *std::move(process_result);
-  return grpc::Status::OK;
-=======
   return RunSetQuery<InternalRunQueryRequest, InternalRunQueryResponse>(
       context, request, response,
       [this](const RequestContext& request_context, std::string query) {
@@ -264,7 +185,6 @@
       [this](const RequestContext& request_context, std::string query) {
         return lookup_.RunSetQueryUInt64(request_context, query);
       });
->>>>>>> 97b0d71a
 }
 
 }  // namespace kv_server