--- conflicted
+++ resolved
@@ -49,10 +49,6 @@
               (const RequestContext&,
                const absl::flat_hash_set<std::string_view>&),
               (const, override));
-<<<<<<< HEAD
-  MOCK_METHOD(absl::StatusOr<InternalRunQueryResponse>, RunQuery,
-              (const RequestContext&, std::string query), (const, override));
-=======
   MOCK_METHOD(absl::StatusOr<InternalLookupResponse>, GetUInt32ValueSet,
               (const RequestContext&,
                const absl::flat_hash_set<std::string_view>&),
@@ -69,7 +65,6 @@
   MOCK_METHOD(absl::StatusOr<InternalRunSetQueryUInt64Response>,
               RunSetQueryUInt64, (const RequestContext&, std::string query),
               (const, override));
->>>>>>> 97b0d71a
 };
 
 }  // namespace kv_server
