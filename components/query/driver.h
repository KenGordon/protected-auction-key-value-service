/*
 * Copyright 2023 Google LLC
 *
 * Licensed under the Apache License, Version 2.0 (the "License");
 * you may not use this file except in compliance with the License.
 * You may obtain a copy of the License at
 *
 *      http://www.apache.org/licenses/LICENSE-2.0
 *
 * Unless required by applicable law or agreed to in writing, software
 * distributed under the License is distributed on an "AS IS" BASIS,
 * WITHOUT WARRANTIES OR CONDITIONS OF ANY KIND, either express or implied.
 * See the License for the specific language governing permissions and
 * limitations under the License.
 */

#ifndef COMPONENTS_QUERY_DRIVER_H_
#define COMPONENTS_QUERY_DRIVER_H_

#include <list>
#include <memory>
#include <string>
#include <string_view>
#include <utility>
#include <vector>

#include "absl/functional/any_invocable.h"
#include "absl/status/status.h"
#include "absl/status/statusor.h"
#include "components/query/ast.h"

namespace kv_server {

// Driver is responsible for:
//   * Gathering the AST from the parser
//   * Creating the exeuction plan
//   * Executing the query
//   * Storing the result
// Typical usage:
//   Driver driver;
//   std::istringstream stream(query);
//   Scanner scanner(stream);
//   Parser parse(driver, scanner);
//   int parse_result = parse();
//   auto result = driver.GetResult(LookupFn);
// parse_result is only expected to be non-zero when result is a failure.
class Driver {
 public:
  // The result contains views of the data within the DB.
  template <typename SetType>
  absl::StatusOr<SetType> EvaluateQuery(
      absl::AnyInvocable<SetType(std::string_view key) const> lookup_fn) const;

  // Returns the the `Node` associated with `SetAst`
  // or nullptr if unset.
  const kv_server::Node* GetRootNode() const;

  // Clients should not call these functions, they are called by the parser.
  void SetAst(std::unique_ptr<kv_server::Node>);
  void SetError(std::string error);
<<<<<<< HEAD
  void ClearError() { status_ = absl::OkStatus(); }

  // Looks up the set which contains a view of the DB data.
  absl::flat_hash_set<std::string_view> Lookup(std::string_view key) const;
=======
  void Clear() {
    status_ = absl::OkStatus();
    ast_ = nullptr;
    buffer_.clear();
  }
  std::vector<std::string_view> StoreStrings(std::vector<std::string> strings) {
    std::vector<std::string_view> views;
    views.reserve(strings.size());
    for (auto& string : strings) {
      buffer_.push_back(std::move(string));
      views.push_back(buffer_.back());
    }
    return views;
  }
>>>>>>> 97b0d71a

 private:
  std::unique_ptr<kv_server::Node> ast_;
  // using list since we require pointer stabilty on string_view that references
  // them.
  std::list<std::string> buffer_;
  absl::Status status_ = absl::OkStatus();
};

template <typename SetType>
absl::StatusOr<SetType> Driver::EvaluateQuery(
    absl::AnyInvocable<SetType(std::string_view key) const> lookup_fn) const {
  if (!status_.ok()) {
    return status_;
  }
  if (ast_ == nullptr) {
    return SetType();
  }
  return Eval<SetType>(*ast_, std::move(lookup_fn));
}

}  // namespace kv_server
#endif  // COMPONENTS_QUERY_DRIVER_H_<|MERGE_RESOLUTION|>--- conflicted
+++ resolved
@@ -58,12 +58,6 @@
   // Clients should not call these functions, they are called by the parser.
   void SetAst(std::unique_ptr<kv_server::Node>);
   void SetError(std::string error);
-<<<<<<< HEAD
-  void ClearError() { status_ = absl::OkStatus(); }
-
-  // Looks up the set which contains a view of the DB data.
-  absl::flat_hash_set<std::string_view> Lookup(std::string_view key) const;
-=======
   void Clear() {
     status_ = absl::OkStatus();
     ast_ = nullptr;
@@ -78,7 +72,6 @@
     }
     return views;
   }
->>>>>>> 97b0d71a
 
  private:
   std::unique_ptr<kv_server::Node> ast_;
