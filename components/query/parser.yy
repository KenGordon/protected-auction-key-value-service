// Copyright 2023 Google LLC
//
// Licensed under the Apache License, Version 2.0 (the "License");
// you may not use this file except in compliance with the License.
// You may obtain a copy of the License at
//
//      http://www.apache.org/licenses/LICENSE-2.0
//
// Unless required by applicable law or agreed to in writing, software
// distributed under the License is distributed on an "AS IS" BASIS,
// WITHOUT WARRANTIES OR CONDITIONS OF ANY KIND, either express or implied.
// See the License for the specific language governing permissions and
// limitations under the License.

%skeleton "lalr1.cc" // -*- C++ -*-
%require "3.3.2"
%language "c++"

%define api.parser.class {Parser}
%define api.namespace {kv_server}
// Make sure we are thread safe and don't use yylval, yylloc
// https://www.gnu.org/software/bison/manual/html_node/Pure-Calling.html
%define api.pure full

%code requires {
  #include <memory>
  #include <string>
  #include <vector>

  #include "components/query/ast.h"

  namespace kv_server {
  class Scanner;
  class Driver;
  }  // namespace kv_server
}
// The parsing context.
%param { Driver& driver }
%parse-param {Scanner& scanner}


%code {
  #include "absl/strings/numbers.h"
  #include "absl/strings/str_cat.h"
  #include "components/query/parser.h"
  #include "components/query/driver.h"
  #include "components/query/scanner.h"

  #undef yylex
  #define yylex(x) scanner.yylex(x)

  namespace {
    bool PushBackUint64(kv_server::Driver& driver, std::vector<uint64_t>& stack, char* str) {
      uint64_t val;
      if(!absl::SimpleAtoi<uint64_t>(str, &val)) {
        driver.SetError(absl::StrCat("Unable to parse number: ", str));
        return false;
      }
      stack.push_back(val);
      return true;
    }
  }
}

/* declare tokens */
%token UNION INTERSECTION DIFFERENCE LPAREN RPAREN SET COMMA
%token <std::string> VAR ERROR
%token <char*> NUMBER STRING
%token YYEOF 0

/* Allows defining the types returned by `term` and `exp below. */
%define api.token.constructor
%define api.value.type variant

%type <std::unique_ptr<Node>> term
%type <std::vector<uint64_t>> number_list
%type <std::vector<std::string>> string_list
%nterm <std::unique_ptr<Node>> exp

/* Order of operations is left to right */
%left UNION INTERSECTION DIFFERENCE

/* Cause build failures on grammar conflicts */
%expect 0

%initial-action {
<<<<<<< HEAD
  driver.ClearError();
=======
  driver.Clear();
>>>>>>> 97b0d71a
}

%%

query:
  %empty
 | query exp YYEOF { driver.SetAst(std::move($2)); }

exp:
  term {$$ = std::move($1);}
 | exp UNION exp { $$ = std::make_unique<UnionNode>(std::move($1), std::move($3)); }
 | exp INTERSECTION exp { $$ = std::make_unique<IntersectionNode>(std::move($1), std::move($3)); }
 | exp DIFFERENCE exp { $$ = std::make_unique<DifferenceNode>(std::move($1), std::move($3)); }
 | LPAREN exp RPAREN   { $$ = std::move($2); }
<<<<<<< HEAD
=======
 | SET LPAREN number_list RPAREN {$$ = std::make_unique<NumberSetNode>(std::move($3));}
 | SET LPAREN string_list RPAREN {$$ = std::make_unique<StringViewSetNode>(driver.StoreStrings(std::move($3)));}
>>>>>>> 97b0d71a
 | ERROR { driver.SetError("Invalid token: " + $1); YYERROR;}
 ;

term: VAR { $$ = std::make_unique<ValueNode>(std::move($1)); }

number_list:
  NUMBER { std::vector<uint64_t> stack;
           if(PushBackUint64(driver, stack, $1)) $$ = stack;
           else YYERROR;}
  | number_list COMMA NUMBER {
    if(PushBackUint64(driver, $1, $3)) $$ = $1;
    else YYERROR;}
;

string_list:
  STRING { $$ = std::vector<std::string>{$1};}
  | string_list COMMA STRING { $1.emplace_back(std::move($3)); $$ = $1;}
;

%%

void
kv_server::Parser::error (const std::string& m)
{
  driver.SetError(m);
}<|MERGE_RESOLUTION|>--- conflicted
+++ resolved
@@ -84,11 +84,7 @@
 %expect 0
 
 %initial-action {
-<<<<<<< HEAD
-  driver.ClearError();
-=======
   driver.Clear();
->>>>>>> 97b0d71a
 }
 
 %%
@@ -103,11 +99,8 @@
  | exp INTERSECTION exp { $$ = std::make_unique<IntersectionNode>(std::move($1), std::move($3)); }
  | exp DIFFERENCE exp { $$ = std::make_unique<DifferenceNode>(std::move($1), std::move($3)); }
  | LPAREN exp RPAREN   { $$ = std::move($2); }
-<<<<<<< HEAD
-=======
  | SET LPAREN number_list RPAREN {$$ = std::make_unique<NumberSetNode>(std::move($3));}
  | SET LPAREN string_list RPAREN {$$ = std::make_unique<StringViewSetNode>(driver.StoreStrings(std::move($3)));}
->>>>>>> 97b0d71a
  | ERROR { driver.SetError("Invalid token: " + $1); YYERROR;}
  ;
 
