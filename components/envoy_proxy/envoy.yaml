# Copyright 2022 Google LLC
#
# Licensed under the Apache License, Version 2.0 (the "License");
# you may not use this file except in compliance with the License.
# You may obtain a copy of the License at
#
#      http://www.apache.org/licenses/LICENSE-2.0
#
# Unless required by applicable law or agreed to in writing, software
# distributed under the License is distributed on an "AS IS" BASIS,
# WITHOUT WARRANTIES OR CONDITIONS OF ANY KIND, either express or implied.
# See the License for the specific language governing permissions and
# limitations under the License.

admin:
  address:
    socket_address: { address: 0.0.0.0, port_value: 9902 }

static_resources:
  listeners:
  - name: data_server_listener
    per_connection_buffer_limit_bytes: 52428800
    address:
      socket_address: { address: 0.0.0.0, port_value: 51052 }
    filter_chains:
    - filters:
      - name: envoy.filters.network.http_connection_manager
        typed_config:
          "@type": type.googleapis.com/envoy.extensions.filters.network.http_connection_manager.v3.HttpConnectionManager
          stat_prefix: envoy_router
          codec_type: AUTO
          route_config:
            name: local_route
            virtual_hosts:
            - name: local_service
              domains: [ "*" ]
              cors:
                allow_origin_string_match:
                - prefix: "*"
                allow_methods: GET, POST, PUT, OPTIONS
                allow_headers: Origin, Content, Accept, Content-Type, Authorization, X-Requested-With
                allow_credentials: true
              routes:
              - match: { prefix: "/", headers: [ { name: ":method", exact_match: "OPTIONS" } ] }
                # fake cluster route ... some issue in envoy.
                route: { cluster: "grpc_cluster", timeout: 60s }
              - match: { prefix: "/kv_server.v1.KeyValueService" }
                route: { cluster: grpc_cluster, timeout: 60s }
              - match: { prefix: "/kv_server.v2.KeyValueService" }
                route: { cluster: grpc_cluster, timeout: 60s }
              - match: { prefix: "/grpc.health.v1.Health" }
                route: { cluster: grpc_cluster, timeout: 60s }
              - match: { prefix: "/grpc.reflection.v1alpha.ServerReflection" }
                route: { cluster: grpc_cluster, timeout: 60s }
              retry_policy:
                retry_on: 5xx
                num_retries: 10
            request_headers_to_add:
            - header:
                key: "kv-content-type"
                value: "%DYNAMIC_METADATA(tkv:content-type)%"
            response_headers_to_add:
            - header:
                key: 'Ad-Auction-Allowed'
                value: 'true'
              append: false
            - header:
                key: 'x-fledge-bidding-signals-format-version'
                value: '2'
              append: false
          http_filters:
          - name: envoy.filters.http.cors
            typed_config:
              "@type": type.googleapis.com/envoy.extensions.filters.http.cors.v3.Cors
          # Pass the content-type to the grpc server. By default the header is overwritten to "application/grpc"
          # This extra filter must be used because the content-type must be copied to a metadata prior to grpc transcoding
          # By the time the Router filter is invoked, the original content-type is already changed.
          - name: envoy.filters.http.header_to_metadata
            typed_config:
              "@type": type.googleapis.com/envoy.extensions.filters.http.header_to_metadata.v3.Config
              request_rules:
              - header: "content-type"
                on_header_present:
                  metadata_namespace: tkv
                  key: content-type
                  type: STRING
                on_header_missing:
                  metadata_namespace: tkv
                  key: content-type
                  value: 'unknown'
                  type: STRING
          - name: envoy.filters.http.grpc_stats
            typed_config:
              "@type": type.googleapis.com/envoy.extensions.filters.http.grpc_stats.v3.FilterConfig
              stats_for_all_methods: true
              enable_upstream_stats: true
          - name: envoy.filters.http.grpc_json_transcoder
            typed_config:
              "@type": type.googleapis.com/envoy.extensions.filters.http.grpc_json_transcoder.v3.GrpcJsonTranscoder
              proto_descriptor: "/etc/envoy/query_api_descriptor_set.pb"
              services:
              - kv_server.v1.KeyValueService
              - kv_server.v2.KeyValueService
              - grpc.health.v1.Health
<<<<<<< HEAD
              ignored_query_parameters:
              - "interestGroupNames"
=======
>>>>>>> 97b0d71a
              print_options:
                add_whitespace: true
                always_print_primitive_fields: true
                always_print_enums_as_ints: false
                preserve_proto_field_names: false
              request_validation_options:
                reject_unknown_method: true
          - name: envoy.filters.http.router
            typed_config:
              "@type": type.googleapis.com/envoy.extensions.filters.http.router.v3.Router

  clusters:
  - name: grpc_cluster
    connect_timeout: 2s
    type: LOGICAL_DNS
    lb_policy: ROUND_ROBIN
    dns_lookup_family: V4_ONLY
    typed_extension_protocol_options:
      envoy.extensions.upstreams.http.v3.HttpProtocolOptions:
        "@type": type.googleapis.com/envoy.extensions.upstreams.http.v3.HttpProtocolOptions
        explicit_http_config:
          http2_protocol_options: { }
    load_assignment:
      cluster_name: grpc_cluster
      endpoints:
      - lb_endpoints:
        - endpoint:
            address:
              socket_address:
                address: 0.0.0.0
                port_value: 50051<|MERGE_RESOLUTION|>--- conflicted
+++ resolved
@@ -102,11 +102,6 @@
               - kv_server.v1.KeyValueService
               - kv_server.v2.KeyValueService
               - grpc.health.v1.Health
-<<<<<<< HEAD
-              ignored_query_parameters:
-              - "interestGroupNames"
-=======
->>>>>>> 97b0d71a
               print_options:
                 add_whitespace: true
                 always_print_primitive_fields: true
