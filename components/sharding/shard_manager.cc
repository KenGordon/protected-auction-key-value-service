// Copyright 2023 Google LLC
//
// Licensed under the Apache License, Version 2.0 (the "License");
// you may not use this file except in compliance with the License.
// You may obtain a copy of the License at
//
//      http://www.apache.org/licenses/LICENSE-2.0
//
// Unless required by applicable law or agreed to in writing, software
// distributed under the License is distributed on an "AS IS" BASIS,
// WITHOUT WARRANTIES OR CONDITIONS OF ANY KIND, either express or implied.
// See the License for the specific language governing permissions and
// limitations under the License.
#include "components/sharding/shard_manager.h"

#include <iterator>
#include <map>
#include <memory>
#include <optional>
#include <random>
#include <set>
#include <utility>
#include <vector>

#include "absl/base/thread_annotations.h"
#include "absl/container/flat_hash_map.h"
#include "absl/strings/str_format.h"
#include "absl/synchronization/mutex.h"

namespace kv_server {
namespace {

class RandomGeneratorImpl : public RandomGenerator {
 public:
  RandomGeneratorImpl() : generator_{rand_dev_()} {}

  int64_t Get(int64_t upper_bound) {
    std::uniform_int_distribution<int> distr(0, upper_bound - 1);
    return distr(generator_);
  }

 private:
  std::random_device rand_dev_;
  std::mt19937 generator_;
};

class ShardManagerImpl : public ShardManager {
 public:
  ShardManagerImpl(
      int32_t num_shards,
      std::function<std::unique_ptr<RemoteLookupClient>(const std::string& ip)>
          client_factory,
      std::unique_ptr<RandomGenerator> random_generator,
      privacy_sandbox::server_common::log::PSLogContext& log_context)
      : num_shards_{num_shards},
        client_factory_{client_factory},
        random_generator_{std::move(random_generator)},
        log_context_(log_context) {}

  // taking in a set to exclude duplicates.
  // set doesn't have an O(1) lookup --> converting to vector.
  void InsertBatch(const std::vector<absl::flat_hash_set<std::string>>&
                       cluster_mappings) override {
    if (cluster_mappings.size() != num_shards_) {
      return;
    }
    std::vector<std::vector<std::string>> cluster_mappings_vector;
    absl::MutexLock lock(&mutex_);
    for (const auto& si : cluster_mappings) {
      std::vector<std::string> vc(si.begin(), si.end());
      for (const auto& ip : vc) {
        const auto key_iter = remote_lookup_clients_.find(ip);
        if (key_iter != remote_lookup_clients_.end()) {
          continue;
        }
        remote_lookup_clients_.insert({ip, client_factory_(ip)});
      }
      cluster_mappings_vector.emplace_back(std::move(vc));
    }
    cluster_mappings_ = cluster_mappings_vector;
  }

  RemoteLookupClient* Get(int64_t shard_num) const override {
    absl::ReaderMutexLock lock(&mutex_);
    if (shard_num < 0 || shard_num >= num_shards_ ||
        cluster_mappings_.size() != num_shards_) {
      return nullptr;
    }
    const auto& shard_replicas = cluster_mappings_[shard_num];
    if (shard_replicas.size() == 0) {
      return nullptr;
    }
    const auto replica_idx = random_generator_->Get(shard_replicas.size());
    const auto& ip_address = shard_replicas[replica_idx];
    const auto key_iter = remote_lookup_clients_.find(ip_address);
    if (key_iter == remote_lookup_clients_.end()) {
      return nullptr;
    } else {
      return key_iter->second.get();
    }
  }

 private:
  mutable absl::Mutex mutex_;
  // (idx) shard id -> set of ip_addresses
  std::vector<std::vector<std::string>> cluster_mappings_
      ABSL_GUARDED_BY(mutex_);
  absl::flat_hash_map<std::string, std::unique_ptr<RemoteLookupClient>>
      remote_lookup_clients_ ABSL_GUARDED_BY(mutex_);
  int32_t num_shards_;
  std::function<std::unique_ptr<RemoteLookupClient>(const std::string& ip)>
      client_factory_;
  std::unique_ptr<RandomGenerator> random_generator_;
  privacy_sandbox::server_common::log::PSLogContext& log_context_;
};

absl::Status ValidateMapping(
    int32_t num_shards,
    const std::vector<absl::flat_hash_set<std::string>>& cluster_mappings) {
  if (num_shards < 2) {
    return absl::InvalidArgumentError("Should have at least 2 clusters.");
  }

  if (num_shards != cluster_mappings.size()) {
    return absl::InvalidArgumentError(absl::StrFormat(
        "`num_shards`(%d) does not match the size of `cluster_mappings` (%d)",
        num_shards, cluster_mappings.size()));
  }

  for (auto& set : cluster_mappings) {
    if (set.empty()) {
      return absl::InvalidArgumentError(
          "Should have at least 1 replica per cluster.");
    }
  }

  return absl::OkStatus();
}

}  // namespace

absl::StatusOr<std::unique_ptr<ShardManager>> ShardManager::Create(
    int32_t num_shards,
    privacy_sandbox::server_common::KeyFetcherManagerInterface&
        key_fetcher_manager,
<<<<<<< HEAD
    const std::vector<absl::flat_hash_set<std::string>>& cluster_mappings) {
=======
    const std::vector<absl::flat_hash_set<std::string>>& cluster_mappings,
    privacy_sandbox::server_common::log::PSLogContext& log_context) {
>>>>>>> 97b0d71a
  auto validationStatus = ValidateMapping(num_shards, cluster_mappings);
  if (!validationStatus.ok()) {
    return validationStatus;
  }
  auto shard_manager = std::make_unique<ShardManagerImpl>(
      cluster_mappings.size(),
      [&key_fetcher_manager](const std::string& ip) {
        return RemoteLookupClient::Create(ip, key_fetcher_manager);
      },
<<<<<<< HEAD
      std::make_unique<RandomGeneratorImpl>());
=======
      std::make_unique<RandomGeneratorImpl>(), log_context);
>>>>>>> 97b0d71a
  shard_manager->InsertBatch(std::move(cluster_mappings));
  return shard_manager;
}

absl::StatusOr<std::unique_ptr<ShardManager>> ShardManager::Create(
    int32_t num_shards,
    const std::vector<absl::flat_hash_set<std::string>>& cluster_mappings,
    std::unique_ptr<RandomGenerator> random_generator,
    std::function<std::unique_ptr<RemoteLookupClient>(const std::string& ip)>
        client_factory,
    privacy_sandbox::server_common::log::PSLogContext& log_context) {
  auto validationStatus = ValidateMapping(num_shards, cluster_mappings);
  if (!validationStatus.ok()) {
    return validationStatus;
  }
  auto shard_manager = std::make_unique<ShardManagerImpl>(
      cluster_mappings.size(), client_factory, std::move(random_generator),
      log_context);
  shard_manager->InsertBatch(std::move(cluster_mappings));
  return shard_manager;
}
}  // namespace kv_server<|MERGE_RESOLUTION|>--- conflicted
+++ resolved
@@ -143,12 +143,8 @@
     int32_t num_shards,
     privacy_sandbox::server_common::KeyFetcherManagerInterface&
         key_fetcher_manager,
-<<<<<<< HEAD
-    const std::vector<absl::flat_hash_set<std::string>>& cluster_mappings) {
-=======
     const std::vector<absl::flat_hash_set<std::string>>& cluster_mappings,
     privacy_sandbox::server_common::log::PSLogContext& log_context) {
->>>>>>> 97b0d71a
   auto validationStatus = ValidateMapping(num_shards, cluster_mappings);
   if (!validationStatus.ok()) {
     return validationStatus;
@@ -158,11 +154,7 @@
       [&key_fetcher_manager](const std::string& ip) {
         return RemoteLookupClient::Create(ip, key_fetcher_manager);
       },
-<<<<<<< HEAD
-      std::make_unique<RandomGeneratorImpl>());
-=======
       std::make_unique<RandomGeneratorImpl>(), log_context);
->>>>>>> 97b0d71a
   shard_manager->InsertBatch(std::move(cluster_mappings));
   return shard_manager;
 }
