/*
 * Copyright 2023 Google LLC
 *
 * Licensed under the Apache License, Version 2.0 (the "License");
 * you may not use this file except in compliance with the License.
 * You may obtain a copy of the License at
 *
 *      http://www.apache.org/licenses/LICENSE-2.0
 *
 * Unless required by applicable law or agreed to in writing, software
 * distributed under the License is distributed on an "AS IS" BASIS,
 * WITHOUT WARRANTIES OR CONDITIONS OF ANY KIND, either express or implied.
 * See the License for the specific language governing permissions and
 * limitations under the License.
 */

#ifndef COMPONENTS_SHARDING_CLUSTER_MAPPINGS_MANAGER_H_
#define COMPONENTS_SHARDING_CLUSTER_MAPPINGS_MANAGER_H_

#include <memory>
#include <regex>
#include <string>
#include <utility>
#include <vector>

#include "absl/container/flat_hash_map.h"
#include "absl/container/flat_hash_set.h"
#include "absl/strings/str_format.h"
#include "components/cloud_config/instance_client.h"
#include "components/data/common/thread_manager.h"
#include "components/data_server/server/parameter_fetcher.h"
#include "components/errors/retry.h"
#include "components/sharding/shard_manager.h"

namespace kv_server {
// Continously updates shard manager's cluster mappings every
// `update_interval_millis`.
// Example:
//  auto cluster_mappings_manager_ = ClusterMappingsManager::Create(
//       environment_, num_shards_, *instance_client_);
//  cluster_mappings_manager_->Start(*shard_manager_);
class ClusterMappingsManager {
 public:
  virtual ~ClusterMappingsManager() = default;

  ClusterMappingsManager(
      std::string environment, int32_t num_shards,
      InstanceClient& instance_client,
      privacy_sandbox::server_common::log::PSLogContext& log_context,
      std::unique_ptr<SleepFor> sleep_for = std::make_unique<SleepFor>(),
      int32_t update_interval_millis = 1000);
  // Retreives cluster mappings for the given `environment`, which are
  // necessary for the ShardManager.
  // Mappings are:
  // {shard_num --> {replica's private ip address 1, ... },...}
  // {{0 -> {ip1, ip2}}, ....{num_shards-1}-> {ipN, ipN+1}}
  virtual std::vector<absl::flat_hash_set<std::string>>
  GetClusterMappings() = 0;
  absl::Status Start(ShardManager& shard_manager);
  absl::Status Stop();
  bool IsRunning() const;
  static std::unique_ptr<ClusterMappingsManager> Create(
      std::string environment, int32_t num_shards,
<<<<<<< HEAD
      InstanceClient& instance_client, ParameterFetcher& parameter_fetcher);

 protected:
  void Watch(ShardManager& shard_manager);
=======
      InstanceClient& instance_client, ParameterFetcher& parameter_fetcher,
      privacy_sandbox::server_common::log::PSLogContext& log_context =
          const_cast<privacy_sandbox::server_common::log::NoOpContext&>(
              privacy_sandbox::server_common::log::kNoOpContext));

 protected:
  void Watch(ShardManager& shard_manager);
  privacy_sandbox::server_common::log::PSLogContext& GetLogContext() const;
>>>>>>> 97b0d71a

  std::string environment_;
  int32_t num_shards_;
  InstanceClient& instance_client_;
  std::unique_ptr<ThreadManager> thread_manager_;
<<<<<<< HEAD
=======
  privacy_sandbox::server_common::log::PSLogContext& log_context_;
>>>>>>> 97b0d71a
  std::unique_ptr<SleepFor> sleep_for_;
  int32_t update_interval_millis_;
};

}  // namespace kv_server
#endif  // COMPONENTS_SHARDING_CLUSTER_MAPPINGS_MANAGER_H_<|MERGE_RESOLUTION|>--- conflicted
+++ resolved
@@ -61,12 +61,6 @@
   bool IsRunning() const;
   static std::unique_ptr<ClusterMappingsManager> Create(
       std::string environment, int32_t num_shards,
-<<<<<<< HEAD
-      InstanceClient& instance_client, ParameterFetcher& parameter_fetcher);
-
- protected:
-  void Watch(ShardManager& shard_manager);
-=======
       InstanceClient& instance_client, ParameterFetcher& parameter_fetcher,
       privacy_sandbox::server_common::log::PSLogContext& log_context =
           const_cast<privacy_sandbox::server_common::log::NoOpContext&>(
@@ -75,16 +69,12 @@
  protected:
   void Watch(ShardManager& shard_manager);
   privacy_sandbox::server_common::log::PSLogContext& GetLogContext() const;
->>>>>>> 97b0d71a
 
   std::string environment_;
   int32_t num_shards_;
   InstanceClient& instance_client_;
   std::unique_ptr<ThreadManager> thread_manager_;
-<<<<<<< HEAD
-=======
   privacy_sandbox::server_common::log::PSLogContext& log_context_;
->>>>>>> 97b0d71a
   std::unique_ptr<SleepFor> sleep_for_;
   int32_t update_interval_millis_;
 };
