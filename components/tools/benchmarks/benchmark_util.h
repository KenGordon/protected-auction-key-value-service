--- conflicted
+++ resolved
@@ -46,15 +46,12 @@
   std::thread runner_thread_;
 };
 
-<<<<<<< HEAD
-=======
 class BenchmarkLogContext
     : public privacy_sandbox::server_common::log::SafePathContext {
  public:
   BenchmarkLogContext() = default;
 };
 
->>>>>>> 97b0d71a
 // Generates a random string with `char_count` characters.
 std::string GenerateRandomString(const int64_t char_count);
 
