// Copyright 2023 Google LLC
//
// Licensed under the Apache License, Version 2.0 (the "License");
// you may not use this file except in compliance with the License.
// You may obtain a copy of the License at
//
//      http://www.apache.org/licenses/LICENSE-2.0
//
// Unless required by applicable law or agreed to in writing, software
// distributed under the License is distributed on an "AS IS" BASIS,
// WITHOUT WARRANTIES OR CONDITIONS OF ANY KIND, either express or implied.
// See the License for the specific language governing permissions and
// limitations under the License.

// This program can be run to query the hard coded database below, ex:
// bazel run components/tools:query_toy -- --query="A UNION B"
// results in: [a,b,c,d]
// Alternatively you can run in interactive, allowing to query multiple times.
// bazel run components/tools:query_toy

#include <signal.h>

#include <iostream>
#include <sstream>
#include <string>
#include <string_view>

#include "absl/container/flat_hash_map.h"
#include "absl/container/flat_hash_set.h"
#include "absl/flags/flag.h"
#include "absl/flags/parse.h"
#include "components/query/driver.h"
#include "components/query/scanner.h"
#include "components/tools/query_dot.h"

ABSL_FLAG(std::string, query, "",
          "If provided outputs the result to stdout.  Does not enter "
          "interactive mode. Interactive mode supplies user with repeated "
          "query prompts.");

ABSL_FLAG(
    std::optional<std::string>, dot_path, std::nullopt,
    "When set will output the graphviz/dot representation of "
    "query's abstract syntax tree."
    "Output is written to the provided, which can then be visualized.  See "
    "https://graphviz.org/ for details.");

<<<<<<< HEAD
=======
// TODO: Add a flag to allow using uin32_t sets.

>>>>>>> 97b0d71a
absl::flat_hash_map<std::string, absl::flat_hash_set<std::string>> kDb = {
    {"A", {"a", "b", "c"}},
    {"B", {"b", "c", "d"}},
    {"C", {"c", "d", "e"}},
    {"D", {"d", "e", "f"}},
};

absl::flat_hash_set<std::string_view> kEmptySet;

std::string ToString(
    const absl::flat_hash_map<std::string, absl::flat_hash_set<std::string>>&
        db) {
  // Get an alphabetically sorted list of string keys.
  std::vector<std::string> keys;
  keys.reserve(db.size());  // Reserve space to avoid unnecessary reallocations
  for (const auto& pair : db) {
    keys.push_back(pair.first);
  }
  std::sort(keys.begin(), keys.end());
  std::string result = "{\n";
  for (const auto& key : keys) {
    const auto& it = db.find(key);
    if (it != db.end()) {
      absl::StrAppend(&result, "\t{", key, ", ",
                      kv_server::query_toy::ToString(it->second), "},\n");
    }
  }
  absl::StrAppend(&result, "}");
  return result;
}

absl::flat_hash_set<std::string_view> ToView(
    const absl::flat_hash_set<std::string>& values) {
  absl::flat_hash_set<std::string_view> result;
  result.reserve(values.size());
  result.insert(values.begin(), values.end());
  return result;
}

absl::flat_hash_set<std::string_view> Lookup(std::string_view key) {
  const auto& it = kDb.find(key);
  if (it != kDb.end()) {
    return ToView(it->second);
  }
  return kEmptySet;
}

absl::StatusOr<absl::flat_hash_set<std::string_view>> Parse(
    kv_server::Driver& driver, std::string query) {
  std::istringstream stream(query);
  kv_server::Scanner scanner(stream);
  kv_server::Parser parse(driver, scanner);
  int parse_result = parse();
  auto result =
      driver.EvaluateQuery<absl::flat_hash_set<std::string_view>>(Lookup);
  if (parse_result && result.ok()) {
    std::cerr << "Unexpected failed parse result with an OK query result.";
  }
  return result;
}

void ProcessQuery(kv_server::Driver& driver, std::string query) {
  const auto result = Parse(driver, query);
  if (!result.ok()) {
    std::cout << result.status() << std::endl;
    return;
  }
  std::cout << kv_server::query_toy::ToString(result.value()) << std::endl;
}

void PromptForQuery(
    kv_server::Driver& driver,
    std::optional<kv_server::query_toy::QueryDotWriter>& dot_writer) {
  while (true) {
    std::cout << ">> ";
    std::string query;
    std::getline(std::cin, query);
    ProcessQuery(driver, query);
    if (dot_writer && driver.GetRootNode()) {
<<<<<<< HEAD
      dot_writer->WriteAst(query, *driver.GetRootNode());
=======
      dot_writer->WriteAst(query, *driver.GetRootNode(), Lookup);
>>>>>>> 97b0d71a
      dot_writer->Flush();
    }
  }
}

void SignalHandler(int signal) {
  std::cout << " Quitting." << std::endl;
  exit(0);
}

int main(int argc, char* argv[]) {
  absl::ParseCommandLine(argc, argv);
  kv_server::Driver driver;
  const std::string query = absl::GetFlag(FLAGS_query);
  const std::optional<std::string> dot_path = absl::GetFlag(FLAGS_dot_path);
  std::optional<kv_server::query_toy::QueryDotWriter> dot_writer =
      dot_path
          ? std::make_optional<kv_server::query_toy::QueryDotWriter>(*dot_path)
          : std::nullopt;
  if (!query.empty()) {
    ProcessQuery(driver, query);
    if (dot_writer && driver.GetRootNode()) {
<<<<<<< HEAD
      dot_writer->WriteAst(query, *driver.GetRootNode());
=======
      dot_writer->WriteAst(query, *driver.GetRootNode(), Lookup);
>>>>>>> 97b0d71a
    }
    return 0;
  }
  signal(SIGINT, SignalHandler);
  signal(SIGQUIT, SignalHandler);
  std::cout << "/*" << std::endl << "Sets available to query:" << std::endl;
  std::cout << ToString(kDb) << std::endl;
  std::cout << "*/" << std::endl;
  PromptForQuery(driver, dot_writer);
  return 0;
}<|MERGE_RESOLUTION|>--- conflicted
+++ resolved
@@ -45,11 +45,8 @@
     "Output is written to the provided, which can then be visualized.  See "
     "https://graphviz.org/ for details.");
 
-<<<<<<< HEAD
-=======
 // TODO: Add a flag to allow using uin32_t sets.
 
->>>>>>> 97b0d71a
 absl::flat_hash_map<std::string, absl::flat_hash_set<std::string>> kDb = {
     {"A", {"a", "b", "c"}},
     {"B", {"b", "c", "d"}},
@@ -129,11 +126,7 @@
     std::getline(std::cin, query);
     ProcessQuery(driver, query);
     if (dot_writer && driver.GetRootNode()) {
-<<<<<<< HEAD
-      dot_writer->WriteAst(query, *driver.GetRootNode());
-=======
       dot_writer->WriteAst(query, *driver.GetRootNode(), Lookup);
->>>>>>> 97b0d71a
       dot_writer->Flush();
     }
   }
@@ -156,11 +149,7 @@
   if (!query.empty()) {
     ProcessQuery(driver, query);
     if (dot_writer && driver.GetRootNode()) {
-<<<<<<< HEAD
-      dot_writer->WriteAst(query, *driver.GetRootNode());
-=======
       dot_writer->WriteAst(query, *driver.GetRootNode(), Lookup);
->>>>>>> 97b0d71a
     }
     return 0;
   }
