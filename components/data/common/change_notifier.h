// Copyright 2022 Google LLC
//
// Licensed under the Apache License, Version 2.0 (the "License");
// you may not use this file except in compliance with the License.
// You may obtain a copy of the License at
//
//      http://www.apache.org/licenses/LICENSE-2.0
//
// Unless required by applicable law or agreed to in writing, software
// distributed under the License is distributed on an "AS IS" BASIS,
// WITHOUT WARRANTIES OR CONDITIONS OF ANY KIND, either express or implied.
// See the License for the specific language governing permissions and
// limitations under the License.

#ifndef COMPONENTS_DATA_COMMON_CHANGE_NOTIFIER_H_
#define COMPONENTS_DATA_COMMON_CHANGE_NOTIFIER_H_

#include <memory>
#include <string>
#include <vector>

#include "absl/status/status.h"
#include "absl/status/statusor.h"
#include "components/data/common/msg_svc.h"
<<<<<<< HEAD
=======
#include "src/logger/request_context_logger.h"
>>>>>>> 97b0d71a

namespace kv_server {

// Change notifier enables to receive notifications about updates coming
// from the customer, e.g. delta file names uploaded to an s3 bucket, real time
// updates.
// Example:
//   auto change_notifier_ = ChangeNotifier::Create("BlobNotifier_", sns_arn);
//   change_notifier_->GetNotifications(
//         max_wait,
//         [this](const std::string& message_body) {return
//         ParseObjectKeyFromJson(message_body);}, should_stop_callback);
class ChangeNotifier {
 public:
  virtual ~ChangeNotifier() = default;

  virtual absl::StatusOr<std::vector<std::string>> GetNotifications(
      absl::Duration max_wait,
      const std::function<bool()>& should_stop_callback) = 0;

  static absl::StatusOr<std::unique_ptr<ChangeNotifier>> Create(
<<<<<<< HEAD
      NotifierMetadata notifier_metadata);
=======
      NotifierMetadata notifier_metadata,
      privacy_sandbox::server_common::log::PSLogContext& log_context =
          const_cast<privacy_sandbox::server_common::log::NoOpContext&>(
              privacy_sandbox::server_common::log::kNoOpContext));
>>>>>>> 97b0d71a
};

}  // namespace kv_server
#endif  // COMPONENTS_DATA_COMMON_CHANGE_NOTIFIER_H_<|MERGE_RESOLUTION|>--- conflicted
+++ resolved
@@ -22,10 +22,7 @@
 #include "absl/status/status.h"
 #include "absl/status/statusor.h"
 #include "components/data/common/msg_svc.h"
-<<<<<<< HEAD
-=======
 #include "src/logger/request_context_logger.h"
->>>>>>> 97b0d71a
 
 namespace kv_server {
 
@@ -47,14 +44,10 @@
       const std::function<bool()>& should_stop_callback) = 0;
 
   static absl::StatusOr<std::unique_ptr<ChangeNotifier>> Create(
-<<<<<<< HEAD
-      NotifierMetadata notifier_metadata);
-=======
       NotifierMetadata notifier_metadata,
       privacy_sandbox::server_common::log::PSLogContext& log_context =
           const_cast<privacy_sandbox::server_common::log::NoOpContext&>(
               privacy_sandbox::server_common::log::kNoOpContext));
->>>>>>> 97b0d71a
 };
 
 }  // namespace kv_server
