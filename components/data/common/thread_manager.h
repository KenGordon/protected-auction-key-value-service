--- conflicted
+++ resolved
@@ -44,15 +44,11 @@
 
   virtual bool ShouldStop() = 0;
 
-<<<<<<< HEAD
-  static std::unique_ptr<ThreadManager> Create(std::string thread_name);
-=======
   static std::unique_ptr<ThreadManager> Create(
       std::string thread_name,
       privacy_sandbox::server_common::log::PSLogContext& log_context =
           const_cast<privacy_sandbox::server_common::log::NoOpContext&>(
               privacy_sandbox::server_common::log::kNoOpContext));
->>>>>>> 97b0d71a
 };
 
 }  // namespace kv_server
