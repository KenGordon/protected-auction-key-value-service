// Copyright 2023 Google LLC
//
// Licensed under the Apache License, Version 2.0 (the "License");
// you may not use this file except in compliance with the License.
// You may obtain a copy of the License at
//
//      http://www.apache.org/licenses/LICENSE-2.0
//
// Unless required by applicable law or agreed to in writing, software
// distributed under the License is distributed on an "AS IS" BASIS,
// WITHOUT WARRANTIES OR CONDITIONS OF ANY KIND, either express or implied.
// See the License for the specific language governing permissions and
// limitations under the License.

#include "components/data/common/thread_manager.h"

#include <algorithm>
#include <string>
#include <thread>
#include <utility>
#include <vector>

#include "absl/container/flat_hash_set.h"
#include "absl/log/log.h"
#include "absl/status/status.h"
#include "components/errors/retry.h"
#include "public/constants.h"
#include "public/data_loading/filename_utils.h"
#include "src/util/duration.h"

namespace kv_server {
namespace {
class ThreadManagerImpl : public ThreadManager {
 public:
<<<<<<< HEAD
  explicit ThreadManagerImpl(std::string thread_name)
      : thread_name_(std::move(thread_name)) {}

  ~ThreadManagerImpl() {
    if (!IsRunning()) return;
    VLOG(8) << thread_name_ << " In destructor. Attempting to stop the thread.";
=======
  explicit ThreadManagerImpl(
      std::string thread_name,
      privacy_sandbox::server_common::log::PSLogContext& log_context)
      : thread_name_(std::move(thread_name)), log_context_(log_context) {}

  ~ThreadManagerImpl() {
    if (!IsRunning()) return;
    PS_VLOG(8, log_context_)
        << thread_name_ << " In destructor. Attempting to stop the thread.";
>>>>>>> 97b0d71a
    if (const auto s = Stop(); !s.ok()) {
      PS_LOG(ERROR, log_context_) << thread_name_ << " failed to stop: " << s;
    }
  }

  absl::Status Start(std::function<void()> watch) override {
    if (IsRunning()) {
      return absl::FailedPreconditionError("Already running");
    }
    PS_LOG(INFO, log_context_)
        << thread_name_ << " Creating thread for processing";
    thread_ = std::make_unique<std::thread>(watch);
    return absl::OkStatus();
  }

  absl::Status Stop() override {
<<<<<<< HEAD
    VLOG(8) << thread_name_ << "Stop called";
    if (!IsRunning()) {
      LOG(ERROR) << thread_name_ << " not running";
=======
    PS_VLOG(8, log_context_) << thread_name_ << "Stop called";
    if (!IsRunning()) {
      PS_LOG(ERROR, log_context_) << thread_name_ << " not running";
>>>>>>> 97b0d71a
      return absl::FailedPreconditionError("Not currently running");
    }
    should_stop_ = true;
    thread_->join();
<<<<<<< HEAD
    VLOG(8) << thread_name_ << " joined";
=======
    PS_VLOG(8, log_context_) << thread_name_ << " joined";
>>>>>>> 97b0d71a
    thread_.reset();
    should_stop_ = false;
    return absl::OkStatus();
  }

  bool IsRunning() const override { return thread_ != nullptr; }

  bool ShouldStop() override { return should_stop_.load(); }

 private:
  std::unique_ptr<std::thread> thread_;
  std::atomic<bool> should_stop_ = false;
  std::string thread_name_;
  privacy_sandbox::server_common::log::PSLogContext& log_context_;
};

}  // namespace

<<<<<<< HEAD
std::unique_ptr<ThreadManager> ThreadManager::Create(std::string thread_name) {
  return std::make_unique<ThreadManagerImpl>(std::move(thread_name));
=======
std::unique_ptr<ThreadManager> ThreadManager::Create(
    std::string thread_name,
    privacy_sandbox::server_common::log::PSLogContext& log_context) {
  return std::make_unique<ThreadManagerImpl>(std::move(thread_name),
                                             log_context);
>>>>>>> 97b0d71a
}

}  // namespace kv_server<|MERGE_RESOLUTION|>--- conflicted
+++ resolved
@@ -32,14 +32,6 @@
 namespace {
 class ThreadManagerImpl : public ThreadManager {
  public:
-<<<<<<< HEAD
-  explicit ThreadManagerImpl(std::string thread_name)
-      : thread_name_(std::move(thread_name)) {}
-
-  ~ThreadManagerImpl() {
-    if (!IsRunning()) return;
-    VLOG(8) << thread_name_ << " In destructor. Attempting to stop the thread.";
-=======
   explicit ThreadManagerImpl(
       std::string thread_name,
       privacy_sandbox::server_common::log::PSLogContext& log_context)
@@ -49,7 +41,6 @@
     if (!IsRunning()) return;
     PS_VLOG(8, log_context_)
         << thread_name_ << " In destructor. Attempting to stop the thread.";
->>>>>>> 97b0d71a
     if (const auto s = Stop(); !s.ok()) {
       PS_LOG(ERROR, log_context_) << thread_name_ << " failed to stop: " << s;
     }
@@ -66,24 +57,14 @@
   }
 
   absl::Status Stop() override {
-<<<<<<< HEAD
-    VLOG(8) << thread_name_ << "Stop called";
-    if (!IsRunning()) {
-      LOG(ERROR) << thread_name_ << " not running";
-=======
     PS_VLOG(8, log_context_) << thread_name_ << "Stop called";
     if (!IsRunning()) {
       PS_LOG(ERROR, log_context_) << thread_name_ << " not running";
->>>>>>> 97b0d71a
       return absl::FailedPreconditionError("Not currently running");
     }
     should_stop_ = true;
     thread_->join();
-<<<<<<< HEAD
-    VLOG(8) << thread_name_ << " joined";
-=======
     PS_VLOG(8, log_context_) << thread_name_ << " joined";
->>>>>>> 97b0d71a
     thread_.reset();
     should_stop_ = false;
     return absl::OkStatus();
@@ -102,16 +83,11 @@
 
 }  // namespace
 
-<<<<<<< HEAD
-std::unique_ptr<ThreadManager> ThreadManager::Create(std::string thread_name) {
-  return std::make_unique<ThreadManagerImpl>(std::move(thread_name));
-=======
 std::unique_ptr<ThreadManager> ThreadManager::Create(
     std::string thread_name,
     privacy_sandbox::server_common::log::PSLogContext& log_context) {
   return std::make_unique<ThreadManagerImpl>(std::move(thread_name),
                                              log_context);
->>>>>>> 97b0d71a
 }
 
 }  // namespace kv_server