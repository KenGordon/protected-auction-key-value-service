// Copyright 2023 Google LLC
//
// Licensed under the Apache License, Version 2.0 (the "License");
// you may not use this file except in compliance with the License.
// You may obtain a copy of the License at
//
//      http://www.apache.org/licenses/LICENSE-2.0
//
// Unless required by applicable law or agreed to in writing, software
// distributed under the License is distributed on an "AS IS" BASIS,
// WITHOUT WARRANTIES OR CONDITIONS OF ANY KIND, either express or implied.
// See the License for the specific language governing permissions and
// limitations under the License.

#include <optional>

#include "components/data/common/msg_svc.h"

namespace kv_server {
namespace {
class LocalMessageService : public MessageService {
 public:
  explicit LocalMessageService(
      std::string local_directory,
      privacy_sandbox::server_common::log::PSLogContext& log_context)
      : log_context_(log_context) {}
  bool IsSetupComplete() const { return true; }
  const QueueMetadata GetQueueMetadata() const {
    AwsQueueMetadata metadata;
    return metadata;
  }
  absl::Status SetupQueue() { return absl::OkStatus(); }
  void Reset() {}
  privacy_sandbox::server_common::log::PSLogContext& log_context_;
};

}  // namespace

absl::StatusOr<std::unique_ptr<MessageService>> MessageService::Create(
<<<<<<< HEAD
    NotifierMetadata notifier_metadata) {
=======
    NotifierMetadata notifier_metadata,
    privacy_sandbox::server_common::log::PSLogContext& log_context) {
>>>>>>> 97b0d71a
  auto metadata = std::get<LocalNotifierMetadata>(notifier_metadata);
  return std::make_unique<LocalMessageService>(
      std::move(metadata.local_directory), log_context);
}
}  // namespace kv_server<|MERGE_RESOLUTION|>--- conflicted
+++ resolved
@@ -37,12 +37,8 @@
 }  // namespace
 
 absl::StatusOr<std::unique_ptr<MessageService>> MessageService::Create(
-<<<<<<< HEAD
-    NotifierMetadata notifier_metadata) {
-=======
     NotifierMetadata notifier_metadata,
     privacy_sandbox::server_common::log::PSLogContext& log_context) {
->>>>>>> 97b0d71a
   auto metadata = std::get<LocalNotifierMetadata>(notifier_metadata);
   return std::make_unique<LocalMessageService>(
       std::move(metadata.local_directory), log_context);
