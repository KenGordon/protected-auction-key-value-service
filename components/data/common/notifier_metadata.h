/*
 * Copyright 2022 Google LLC
 *
 * Licensed under the Apache License, Version 2.0 (the "License");
 * you may not use this file except in compliance with the License.
 * You may obtain a copy of the License at
 *
 *      http://www.apache.org/licenses/LICENSE-2.0
 *
 * Unless required by applicable law or agreed to in writing, software
 * distributed under the License is distributed on an "AS IS" BASIS,
 * WITHOUT WARRANTIES OR CONDITIONS OF ANY KIND, either express or implied.
 * See the License for the specific language governing permissions and
 * limitations under the License.
 */

#ifndef COMPONENTS_DATA_COMMON_NOTIFIER_METADATA_H_
#define COMPONENTS_DATA_COMMON_NOTIFIER_METADATA_H_

#include <filesystem>
#include <string>
#include <variant>

// This is a forward declare so that we don't need to import the actual AWS
// SDK when we're running on the local platform.  SQSClient is only used as a
// pointer, and only for when the platform is AWS.
namespace Aws {
namespace SQS {
class SQSClient;
}  // namespace SQS
}  // namespace Aws

namespace kv_server {
class MessageService;

struct AwsNotifierMetadata {
  std::string queue_prefix;
  std::string sns_arn;
  MessageService* queue_manager;
  int32_t num_shards = 1;
  int32_t shard_num;
<<<<<<< HEAD
=======
  std::string environment;
>>>>>>> 97b0d71a

  // If this is set then it will be used instead of a real SQSClient.  The
  // ChangeNotifier takes ownership of this.
  ::Aws::SQS::SQSClient* only_for_testing_sqs_client_ = nullptr;
};
struct LocalNotifierMetadata {
  std::filesystem::path local_directory;
};

struct GcpNotifierMetadata {
  std::string queue_prefix;
  std::string project_id;
  std::string topic_id;
<<<<<<< HEAD
=======
  std::string environment;
>>>>>>> 97b0d71a
  int32_t num_threads = 1;
  int32_t num_shards = 1;
  int32_t shard_num;
};
using NotifierMetadata =
    std::variant<AwsNotifierMetadata, LocalNotifierMetadata,
                 GcpNotifierMetadata>;

inline void SetQueueManager(NotifierMetadata& notifier_metadata,
                            MessageService* queue_manager) {
  switch (notifier_metadata.index()) {
    case 0: {
      std::get<0>(notifier_metadata).queue_manager = queue_manager;
    }
  }
}

}  // namespace kv_server

#endif  // COMPONENTS_DATA_COMMON_NOTIFIER_METADATA_H_<|MERGE_RESOLUTION|>--- conflicted
+++ resolved
@@ -39,10 +39,7 @@
   MessageService* queue_manager;
   int32_t num_shards = 1;
   int32_t shard_num;
-<<<<<<< HEAD
-=======
   std::string environment;
->>>>>>> 97b0d71a
 
   // If this is set then it will be used instead of a real SQSClient.  The
   // ChangeNotifier takes ownership of this.
@@ -56,10 +53,7 @@
   std::string queue_prefix;
   std::string project_id;
   std::string topic_id;
-<<<<<<< HEAD
-=======
   std::string environment;
->>>>>>> 97b0d71a
   int32_t num_threads = 1;
   int32_t num_shards = 1;
   int32_t shard_num;
