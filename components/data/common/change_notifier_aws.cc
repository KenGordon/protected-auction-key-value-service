--- conflicted
+++ resolved
@@ -54,18 +54,12 @@
 
 class AwsChangeNotifier : public ChangeNotifier {
  public:
-<<<<<<< HEAD
-  explicit AwsChangeNotifier(AwsNotifierMetadata notifier_metadata)
-      : sns_arn_(std::move(notifier_metadata.sns_arn)),
-        queue_manager_(notifier_metadata.queue_manager) {
-=======
   explicit AwsChangeNotifier(
       AwsNotifierMetadata notifier_metadata,
       privacy_sandbox::server_common::log::PSLogContext& log_context)
       : sns_arn_(std::move(notifier_metadata.sns_arn)),
         queue_manager_(notifier_metadata.queue_manager),
         log_context_(log_context) {
->>>>>>> 97b0d71a
     if (notifier_metadata.only_for_testing_sqs_client_ != nullptr) {
       sqs_.reset(notifier_metadata.only_for_testing_sqs_client_);
     } else {
@@ -87,12 +81,8 @@
       if (!queue_manager_->IsSetupComplete()) {
         absl::Status status = queue_manager_->SetupQueue();
         if (!status.ok()) {
-<<<<<<< HEAD
-          LOG(ERROR) << "Could not set up queue for topic " << sns_arn_;
-=======
           PS_LOG(ERROR, log_context_)
               << "Could not set up queue for topic " << sns_arn_;
->>>>>>> 97b0d71a
           LogServerErrorMetric(kAwsChangeNotifierQueueSetupFailure);
           return status;
         }
@@ -139,14 +129,9 @@
       if (status.ok()) {
         last_updated_ = now;
       } else {
-<<<<<<< HEAD
-        LOG(ERROR) << "Failed to TagQueue with " << kLastUpdatedTag << ": "
-                   << tag << " " << status;
-=======
         PS_LOG(ERROR, log_context_)
             << "Failed to TagQueue with " << kLastUpdatedTag << ": " << tag
             << " " << status;
->>>>>>> 97b0d71a
         LogServerErrorMetric(kAwsChangeNotifierTagFailure);
       }
     }
@@ -167,13 +152,8 @@
     request.SetMaxNumberOfMessages(10);
     const auto outcome = sqs_->ReceiveMessage(request);
     if (!outcome.IsSuccess()) {
-<<<<<<< HEAD
-      LOG(ERROR) << "Failed to receive message from SQS: "
-                 << outcome.GetError().GetMessage();
-=======
       PS_LOG(ERROR, log_context_) << "Failed to receive message from SQS: "
                                   << outcome.GetError().GetMessage();
->>>>>>> 97b0d71a
       LogServerErrorMetric(kAwsChangeNotifierMessagesReceivingFailure);
       if (!outcome.GetError().ShouldRetry()) {
         // Handle case where recreating Queue will resolve the issue.
@@ -200,8 +180,6 @@
       keys.push_back(message.GetBody());
       total_message_size += message.GetBody().size();
     }
-<<<<<<< HEAD
-=======
     LogIfError(
         KVServerContextMap()
             ->SafeMetric()
@@ -212,7 +190,6 @@
                    .LogUpDownCounter<kReceivedLowLatencyNotificationsCount>(
                        static_cast<int>(messages.size())));
 
->>>>>>> 97b0d71a
     DeleteMessages(GetSqsUrl(), messages);
     if (keys.empty()) {
       LogServerErrorMetric(kAwsChangeNotifierMessagesDataLoss);
@@ -239,13 +216,8 @@
     req.SetEntries(std::move(delete_message_batch_request_entries));
     const auto outcome = sqs_->DeleteMessageBatch(req);
     if (!outcome.IsSuccess()) {
-<<<<<<< HEAD
-      LOG(ERROR) << "Failed to delete message from SQS: "
-                 << outcome.GetError().GetMessage();
-=======
       PS_LOG(ERROR, log_context_) << "Failed to delete message from SQS: "
                                   << outcome.GetError().GetMessage();
->>>>>>> 97b0d71a
       LogServerErrorMetric(kAwsChangeNotifierMessagesDeletionFailure);
     }
   }
@@ -254,24 +226,15 @@
   const std::string sns_arn_;
   absl::Time last_updated_ = absl::InfinitePast();
   std::unique_ptr<Aws::SQS::SQSClient> sqs_;
-<<<<<<< HEAD
-=======
   privacy_sandbox::server_common::log::PSLogContext& log_context_;
->>>>>>> 97b0d71a
 };
 }  // namespace
 
 absl::StatusOr<std::unique_ptr<ChangeNotifier>> ChangeNotifier::Create(
-<<<<<<< HEAD
-    NotifierMetadata notifier_metadata) {
-  return std::make_unique<AwsChangeNotifier>(
-      std::move(std::get<AwsNotifierMetadata>(notifier_metadata)));
-=======
     NotifierMetadata notifier_metadata,
     privacy_sandbox::server_common::log::PSLogContext& log_context) {
   return std::make_unique<AwsChangeNotifier>(
       std::move(std::get<AwsNotifierMetadata>(notifier_metadata)), log_context);
->>>>>>> 97b0d71a
 }
 
 }  // namespace kv_server