--- conflicted
+++ resolved
@@ -60,10 +60,7 @@
 constexpr char kFilterPolicyTemplate[] = R"({
   "shard_num": ["%d"]
 })";
-<<<<<<< HEAD
-=======
 constexpr char kEnvironmentTag[] = "environment";
->>>>>>> 97b0d71a
 
 class AwsMessageService : public MessageService {
  public:
@@ -207,12 +204,8 @@
 }  // namespace
 
 absl::StatusOr<std::unique_ptr<MessageService>> MessageService::Create(
-<<<<<<< HEAD
-    NotifierMetadata notifier_metadata) {
-=======
     NotifierMetadata notifier_metadata,
     privacy_sandbox::server_common::log::PSLogContext& log_context) {
->>>>>>> 97b0d71a
   auto metadata = std::get<AwsNotifierMetadata>(notifier_metadata);
   auto shard_num =
       (metadata.num_shards > 1 ? std::optional<int32_t>(metadata.shard_num)
