--- conflicted
+++ resolved
@@ -84,10 +84,6 @@
         .WillOnce(::testing::Return(outcome));
   }
 
-<<<<<<< HEAD
-  PlatformInitializer initializer_;
-=======
->>>>>>> 97b0d71a
   MockMessageService mock_message_service_;
 
  private:
