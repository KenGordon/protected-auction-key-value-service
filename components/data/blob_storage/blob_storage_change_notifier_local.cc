--- conflicted
+++ resolved
@@ -23,14 +23,9 @@
 class LocalBlobStorageChangeNotifier : public BlobStorageChangeNotifier {
  public:
   explicit LocalBlobStorageChangeNotifier(
-<<<<<<< HEAD
-      std::unique_ptr<ChangeNotifier> notifier)
-      : notifier_(std::move(notifier)) {}
-=======
       std::unique_ptr<ChangeNotifier> notifier,
       privacy_sandbox::server_common::log::PSLogContext& log_context)
       : notifier_(std::move(notifier)), log_context_(log_context) {}
->>>>>>> 97b0d71a
 
   absl::StatusOr<std::vector<std::string>> GetNotifications(
       absl::Duration max_wait,
@@ -46,29 +41,18 @@
 }  // namespace
 
 absl::StatusOr<std::unique_ptr<BlobStorageChangeNotifier>>
-<<<<<<< HEAD
-BlobStorageChangeNotifier::Create(NotifierMetadata notifier_metadata) {
-  absl::StatusOr<std::unique_ptr<ChangeNotifier>> notifier =
-      ChangeNotifier::Create(
-          std::get<LocalNotifierMetadata>(notifier_metadata));
-=======
 BlobStorageChangeNotifier::Create(
     NotifierMetadata notifier_metadata,
     privacy_sandbox::server_common::log::PSLogContext& log_context) {
   absl::StatusOr<std::unique_ptr<ChangeNotifier>> notifier =
       ChangeNotifier::Create(std::get<LocalNotifierMetadata>(notifier_metadata),
                              log_context);
->>>>>>> 97b0d71a
   if (!notifier.ok()) {
     return notifier.status();
   }
 
-<<<<<<< HEAD
-  return std::make_unique<LocalBlobStorageChangeNotifier>(std::move(*notifier));
-=======
   return std::make_unique<LocalBlobStorageChangeNotifier>(std::move(*notifier),
                                                           log_context);
->>>>>>> 97b0d71a
 }
 
 }  // namespace kv_server