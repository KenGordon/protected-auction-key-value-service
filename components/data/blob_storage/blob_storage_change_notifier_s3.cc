// Copyright 2022 Google LLC
//
// Licensed under the Apache License, Version 2.0 (the "License");
// you may not use this file except in compliance with the License.
// You may obtain a copy of the License at
//
//      http://www.apache.org/licenses/LICENSE-2.0
//
// Unless required by applicable law or agreed to in writing, software
// distributed under the License is distributed on an "AS IS" BASIS,
// WITHOUT WARRANTIES OR CONDITIONS OF ANY KIND, either express or implied.
// See the License for the specific language governing permissions and
// limitations under the License.

#include "absl/functional/bind_front.h"
#include "absl/log/log.h"
#include "absl/status/status.h"
#include "absl/status/statusor.h"
#include "aws/core/utils/json/JsonSerializer.h"
#include "components/data/blob_storage/blob_storage_change_notifier.h"
#include "components/data/common/change_notifier.h"
#include "components/telemetry/server_definition.h"

namespace kv_server {
namespace {

class S3BlobStorageChangeNotifier : public BlobStorageChangeNotifier {
 public:
<<<<<<< HEAD
  explicit S3BlobStorageChangeNotifier(std::unique_ptr<ChangeNotifier> notifier)
      : change_notifier_(std::move(notifier)) {}
=======
  explicit S3BlobStorageChangeNotifier(
      std::unique_ptr<ChangeNotifier> notifier,
      privacy_sandbox::server_common::log::PSLogContext& log_context)
      : change_notifier_(std::move(notifier)), log_context_(log_context) {}
>>>>>>> 97b0d71a

  absl::StatusOr<std::vector<std::string>> GetNotifications(
      absl::Duration max_wait,
      const std::function<bool()>& should_stop_callback) override {
    auto notifications =
        change_notifier_->GetNotifications(max_wait, should_stop_callback);

    if (!notifications.ok()) {
      // No need to increment metrics here, that happens in ChangeNotifier.
      return notifications.status();
    }

    std::vector<std::string> parsed_notifications;
    for (const auto& message : *notifications) {
      const absl::StatusOr<std::string> parsedMessage =
          ParseObjectKeyFromJson(message);
      if (!parsedMessage.ok()) {
<<<<<<< HEAD
        LOG(ERROR) << "Failed to parse JSON. Error: " << parsedMessage.status()
                   << " Message:" << message;
=======
        PS_LOG(ERROR, log_context_)
            << "Failed to parse JSON. Error: " << parsedMessage.status()
            << " Message:" << message;
>>>>>>> 97b0d71a
        LogServerErrorMetric(kAwsJsonParseError);
        continue;
      }
      parsed_notifications.push_back(std::move(*parsedMessage));
    }
    return parsed_notifications;
  }

 private:
  // TODO: b/267770398 -- switch to nlohmann/json
  absl::StatusOr<std::string> ParseObjectKeyFromJson(
      const std::string& message_body) {
    Aws::Utils::Json::JsonValue json(message_body);
    if (!json.WasParseSuccessful()) {
      return absl::InvalidArgumentError(json.GetErrorMessage());
    }
    Aws::Utils::Json::JsonView view = json;
    const auto message = view.GetObject("Message");
    if (!message.IsString()) {
      return absl::InvalidArgumentError("Message is not a string");
    }
    Aws::Utils::Json::JsonValue message_json(message.AsString());
    if (!message_json.WasParseSuccessful()) {
      return absl::InvalidArgumentError(message_json.GetErrorMessage());
    }
    view = message_json;

    const auto records = view.GetObject("Records");
    if (!records.IsListType()) {
      return absl::InvalidArgumentError("Records not list");
    }
    if (records.AsArray().GetLength() < 1) {
      return absl::InvalidArgumentError("No records found");
    }
    const auto s3 = records.AsArray()[0].GetObject("s3");
    if (s3.IsNull()) {
      return absl::InvalidArgumentError("s3 is null");
    }
    const auto object = s3.GetObject("object");
    if (object.IsNull()) {
      return absl::InvalidArgumentError("object is null");
    }
    const auto key = object.GetObject("key");
    if (!key.IsString()) {
      return absl::InvalidArgumentError("key not string");
    }
    return key.AsString();
  }

  std::unique_ptr<ChangeNotifier> change_notifier_;
<<<<<<< HEAD
=======
  privacy_sandbox::server_common::log::PSLogContext& log_context_;
>>>>>>> 97b0d71a
};

}  // namespace

absl::StatusOr<std::unique_ptr<BlobStorageChangeNotifier>>
<<<<<<< HEAD
BlobStorageChangeNotifier::Create(NotifierMetadata notifier_metadata) {
=======
BlobStorageChangeNotifier::Create(
    NotifierMetadata notifier_metadata,
    privacy_sandbox::server_common::log::PSLogContext& log_context) {
>>>>>>> 97b0d71a
  auto cloud_notifier_metadata =
      std::get<AwsNotifierMetadata>(notifier_metadata);
  cloud_notifier_metadata.queue_prefix = "BlobNotifier_";
  absl::StatusOr<std::unique_ptr<ChangeNotifier>> status_or =
<<<<<<< HEAD
      ChangeNotifier::Create(std::move(cloud_notifier_metadata));
=======
      ChangeNotifier::Create(std::move(cloud_notifier_metadata), log_context);
>>>>>>> 97b0d71a

  if (!status_or.ok()) {
    return status_or.status();
  }

<<<<<<< HEAD
  return std::make_unique<S3BlobStorageChangeNotifier>(std::move(*status_or));
=======
  return std::make_unique<S3BlobStorageChangeNotifier>(std::move(*status_or),
                                                       log_context);
>>>>>>> 97b0d71a
}

}  // namespace kv_server<|MERGE_RESOLUTION|>--- conflicted
+++ resolved
@@ -26,15 +26,10 @@
 
 class S3BlobStorageChangeNotifier : public BlobStorageChangeNotifier {
  public:
-<<<<<<< HEAD
-  explicit S3BlobStorageChangeNotifier(std::unique_ptr<ChangeNotifier> notifier)
-      : change_notifier_(std::move(notifier)) {}
-=======
   explicit S3BlobStorageChangeNotifier(
       std::unique_ptr<ChangeNotifier> notifier,
       privacy_sandbox::server_common::log::PSLogContext& log_context)
       : change_notifier_(std::move(notifier)), log_context_(log_context) {}
->>>>>>> 97b0d71a
 
   absl::StatusOr<std::vector<std::string>> GetNotifications(
       absl::Duration max_wait,
@@ -52,14 +47,9 @@
       const absl::StatusOr<std::string> parsedMessage =
           ParseObjectKeyFromJson(message);
       if (!parsedMessage.ok()) {
-<<<<<<< HEAD
-        LOG(ERROR) << "Failed to parse JSON. Error: " << parsedMessage.status()
-                   << " Message:" << message;
-=======
         PS_LOG(ERROR, log_context_)
             << "Failed to parse JSON. Error: " << parsedMessage.status()
             << " Message:" << message;
->>>>>>> 97b0d71a
         LogServerErrorMetric(kAwsJsonParseError);
         continue;
       }
@@ -110,42 +100,27 @@
   }
 
   std::unique_ptr<ChangeNotifier> change_notifier_;
-<<<<<<< HEAD
-=======
   privacy_sandbox::server_common::log::PSLogContext& log_context_;
->>>>>>> 97b0d71a
 };
 
 }  // namespace
 
 absl::StatusOr<std::unique_ptr<BlobStorageChangeNotifier>>
-<<<<<<< HEAD
-BlobStorageChangeNotifier::Create(NotifierMetadata notifier_metadata) {
-=======
 BlobStorageChangeNotifier::Create(
     NotifierMetadata notifier_metadata,
     privacy_sandbox::server_common::log::PSLogContext& log_context) {
->>>>>>> 97b0d71a
   auto cloud_notifier_metadata =
       std::get<AwsNotifierMetadata>(notifier_metadata);
   cloud_notifier_metadata.queue_prefix = "BlobNotifier_";
   absl::StatusOr<std::unique_ptr<ChangeNotifier>> status_or =
-<<<<<<< HEAD
-      ChangeNotifier::Create(std::move(cloud_notifier_metadata));
-=======
       ChangeNotifier::Create(std::move(cloud_notifier_metadata), log_context);
->>>>>>> 97b0d71a
 
   if (!status_or.ok()) {
     return status_or.status();
   }
 
-<<<<<<< HEAD
-  return std::make_unique<S3BlobStorageChangeNotifier>(std::move(*status_or));
-=======
   return std::make_unique<S3BlobStorageChangeNotifier>(std::move(*status_or),
                                                        log_context);
->>>>>>> 97b0d71a
 }
 
 }  // namespace kv_server