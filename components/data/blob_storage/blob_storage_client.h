/*
 * Copyright 2022 Google LLC
 *
 * Licensed under the Apache License, Version 2.0 (the "License");
 * you may not use this file except in compliance with the License.
 * You may obtain a copy of the License at
 *
 *      http://www.apache.org/licenses/LICENSE-2.0
 *
 * Unless required by applicable law or agreed to in writing, software
 * distributed under the License is distributed on an "AS IS" BASIS,
 * WITHOUT WARRANTIES OR CONDITIONS OF ANY KIND, either express or implied.
 * See the License for the specific language governing permissions and
 * limitations under the License.
 */

#ifndef COMPONENTS_DATA_BLOB_STORAGE_BLOB_STORAGE_CLIENT_H_
#define COMPONENTS_DATA_BLOB_STORAGE_BLOB_STORAGE_CLIENT_H_

#include <functional>
#include <iostream>
#include <memory>
#include <string>
#include <thread>
#include <vector>

#include "absl/status/status.h"
#include "absl/status/statusor.h"
#include "absl/strings/str_cat.h"
<<<<<<< HEAD
=======
#include "src/logger/request_context_logger.h"
>>>>>>> 97b0d71a

namespace kv_server {

// Contains a stream of content data read from a cloud object.
class BlobReader {
 public:
  virtual ~BlobReader() = default;
  virtual std::istream& Stream() = 0;
  // True if the istream returned by `Stream` supports `seek`.
  virtual bool CanSeek() const = 0;
};

// Abstraction to interact with cloud file storage.
class BlobStorageClient {
 public:
  struct DataLocation {
    std::string bucket;
    std::string prefix;
    std::string key;

    bool operator==(const DataLocation& other) const {
      return prefix == other.prefix && key == other.key &&
             bucket == other.bucket;
    }
  };
  struct ListOptions {
    std::string prefix;
    std::string start_after;  // noninclusive
  };

  // Options for the underyling storage client.
  struct ClientOptions {
    ClientOptions() = default;
    int64_t max_connections = std::thread::hardware_concurrency();
    int64_t max_range_bytes = 8 * 1024 * 1024;  // 8MB
  };

  virtual ~BlobStorageClient() = default;

  // Get handle to blob data.
  virtual std::unique_ptr<BlobReader> GetBlobReader(DataLocation location) = 0;

  // Upload blob content.
  // Underlying client libraries require iostream.
  virtual absl::Status PutBlob(BlobReader&, DataLocation location) = 0;

  // Delete single file.
  virtual absl::Status DeleteBlob(DataLocation location) = 0;

  // Get `key` for every object in the provided `bucket`
  // Keys are lexicographically ordered.
  virtual absl::StatusOr<std::vector<std::string>> ListBlobs(
      DataLocation location, ListOptions options) = 0;
};

inline std::ostream& operator<<(
    std::ostream& os, const BlobStorageClient::DataLocation& location) {
  location.prefix.empty()
      ? os << location.bucket << "/" << location.key
      : os << location.bucket << "/" << location.prefix << "/" << location.key;
  return os;
}

class BlobStorageClientFactory {
 public:
  virtual ~BlobStorageClientFactory() = default;
  virtual std::unique_ptr<BlobStorageClient> CreateBlobStorageClient(
      BlobStorageClient::ClientOptions client_options =
<<<<<<< HEAD
          BlobStorageClient::ClientOptions()) = 0;
=======
          BlobStorageClient::ClientOptions(),
      privacy_sandbox::server_common::log::PSLogContext& log_context =
          const_cast<privacy_sandbox::server_common::log::NoOpContext&>(
              privacy_sandbox::server_common::log::kNoOpContext)) = 0;
>>>>>>> 97b0d71a
  static std::unique_ptr<BlobStorageClientFactory> Create();
};

}  // namespace kv_server

#endif  // COMPONENTS_DATA_BLOB_STORAGE_BLOB_STORAGE_CLIENT_H_<|MERGE_RESOLUTION|>--- conflicted
+++ resolved
@@ -27,10 +27,7 @@
 #include "absl/status/status.h"
 #include "absl/status/statusor.h"
 #include "absl/strings/str_cat.h"
-<<<<<<< HEAD
-=======
 #include "src/logger/request_context_logger.h"
->>>>>>> 97b0d71a
 
 namespace kv_server {
 
@@ -99,14 +96,10 @@
   virtual ~BlobStorageClientFactory() = default;
   virtual std::unique_ptr<BlobStorageClient> CreateBlobStorageClient(
       BlobStorageClient::ClientOptions client_options =
-<<<<<<< HEAD
-          BlobStorageClient::ClientOptions()) = 0;
-=======
           BlobStorageClient::ClientOptions(),
       privacy_sandbox::server_common::log::PSLogContext& log_context =
           const_cast<privacy_sandbox::server_common::log::NoOpContext&>(
               privacy_sandbox::server_common::log::kNoOpContext)) = 0;
->>>>>>> 97b0d71a
   static std::unique_ptr<BlobStorageClientFactory> Create();
 };
 
