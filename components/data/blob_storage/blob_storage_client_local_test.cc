/*
 * Copyright 2023 Google LLC
 *
 * Licensed under the Apache License, Version 2.0 (the "License");
 * you may not use this file except in compliance with the License.
 * You may obtain a copy of the License at
 *
 *      http://www.apache.org/licenses/LICENSE-2.0
 *
 * Unless required by applicable law or agreed to in writing, software
 * distributed under the License is distributed on an "AS IS" BASIS,
 * WITHOUT WARRANTIES OR CONDITIONS OF ANY KIND, either express or implied.
 * See the License for the specific language governing permissions and
 * limitations under the License.
 */

#include "components/data/blob_storage/blob_storage_client_local.h"

#include <algorithm>
#include <filesystem>
#include <fstream>
#include <limits>
#include <sstream>
#include <streambuf>
#include <string>
#include <utility>

#include "absl/flags/flag.h"
#include "absl/status/statusor.h"
#include "components/data/blob_storage/blob_storage_client.h"
#include "gtest/gtest.h"

namespace kv_server {
namespace {

<<<<<<< HEAD
=======
class LocalBlobStorageClientTest : public ::testing::Test {
 protected:
  privacy_sandbox::server_common::log::NoOpContext no_op_context_;
};

>>>>>>> 97b0d71a
void CreateSubDir(std::string_view subdir_name) {
  std::filesystem::create_directory(
      std::filesystem::path(::testing::TempDir()) / subdir_name);
}

void CreateFileInTmpDir(const std::string& filename) {
  const std::filesystem::path path =
      std::filesystem::path(::testing::TempDir()) / filename;
  std::ofstream file(path);
  file << "arbitrary file contents";
}

<<<<<<< HEAD
TEST(LocalBlobStorageClientTest, ListNotFoundDirectory) {
  std::unique_ptr<BlobStorageClient> client =
      std::make_unique<FileBlobStorageClient>();
=======
TEST_F(LocalBlobStorageClientTest, ListNotFoundDirectory) {
  std::unique_ptr<BlobStorageClient> client =
      std::make_unique<FileBlobStorageClient>(no_op_context_);
>>>>>>> 97b0d71a

  BlobStorageClient::DataLocation location;
  location.bucket = "this is not a valid directory path";

  kv_server::BlobStorageClient::ListOptions options;
  EXPECT_EQ(absl::StatusCode::kInternal,
            client->ListBlobs(location, options).status().code());
}

<<<<<<< HEAD
TEST(LocalBlobStorageClientTest, ListEmptyDirectory) {
  std::unique_ptr<BlobStorageClient> client =
      std::make_unique<FileBlobStorageClient>();
=======
TEST_F(LocalBlobStorageClientTest, ListEmptyDirectory) {
  std::unique_ptr<BlobStorageClient> client =
      std::make_unique<FileBlobStorageClient>(no_op_context_);
>>>>>>> 97b0d71a

  BlobStorageClient::DataLocation location;
  // Directory contains no files by default.
  location.bucket = ::testing::TempDir();

  kv_server::BlobStorageClient::ListOptions options;
  const auto status_or = client->ListBlobs(location, options);
  EXPECT_TRUE(status_or.value().empty());
}

<<<<<<< HEAD
TEST(LocalBlobStorageClientTest, ListDirectoryWithFile) {
  std::unique_ptr<BlobStorageClient> client =
      std::make_unique<FileBlobStorageClient>();
=======
TEST_F(LocalBlobStorageClientTest, ListDirectoryWithFile) {
  std::unique_ptr<BlobStorageClient> client =
      std::make_unique<FileBlobStorageClient>(no_op_context_);
>>>>>>> 97b0d71a

  CreateFileInTmpDir("a");
  BlobStorageClient::DataLocation location;
  location.bucket = ::testing::TempDir();

  kv_server::BlobStorageClient::ListOptions options;
  const auto status_or = client->ListBlobs(location, options);
  ASSERT_TRUE(status_or.status().ok());
  EXPECT_EQ(*status_or, std::vector<std::string>{"a"});
}

<<<<<<< HEAD
TEST(LocalBlobStorageClientTest, DeleteNotFoundBlob) {
  std::unique_ptr<BlobStorageClient> client =
      std::make_unique<FileBlobStorageClient>();
=======
TEST_F(LocalBlobStorageClientTest, DeleteNotFoundBlob) {
  std::unique_ptr<BlobStorageClient> client =
      std::make_unique<FileBlobStorageClient>(no_op_context_);
>>>>>>> 97b0d71a

  BlobStorageClient::DataLocation location;
  location.bucket = "this is not a valid directory path";
  location.key = "this is not a valid key";

  EXPECT_EQ(absl::StatusCode::kInternal, client->DeleteBlob(location).code());
}

<<<<<<< HEAD
TEST(LocalBlobStorageClientTest, DeleteBlob) {
  std::unique_ptr<BlobStorageClient> client =
      std::make_unique<FileBlobStorageClient>();
=======
TEST_F(LocalBlobStorageClientTest, DeleteBlob) {
  std::unique_ptr<BlobStorageClient> client =
      std::make_unique<FileBlobStorageClient>(no_op_context_);
>>>>>>> 97b0d71a

  BlobStorageClient::DataLocation location;
  location.bucket = ::testing::TempDir();
  location.key = "a";
  CreateFileInTmpDir("a");

  EXPECT_EQ(absl::StatusCode::kOk, client->DeleteBlob(location).code());
}

<<<<<<< HEAD
TEST(LocalBlobStorageClientTest, PutBlob) {
  std::unique_ptr<BlobStorageClient> client =
      std::make_unique<FileBlobStorageClient>();
=======
TEST_F(LocalBlobStorageClientTest, PutBlob) {
  std::unique_ptr<BlobStorageClient> client =
      std::make_unique<FileBlobStorageClient>(no_op_context_);
>>>>>>> 97b0d71a

  BlobStorageClient::DataLocation from;
  from.bucket = ::testing::TempDir();
  from.key = "a";
  CreateFileInTmpDir("a");
  auto from_blob_reader = client->GetBlobReader(from);

  BlobStorageClient::DataLocation to;
  to.bucket = ::testing::TempDir();
  to.key = "b";
  CreateFileInTmpDir("b");

  EXPECT_EQ(absl::StatusCode::kOk,
            client->PutBlob(*from_blob_reader, to).code());
}

<<<<<<< HEAD
TEST(LocalBlobStorageClientTest, DeleteBlobWithPrefix) {
  std::unique_ptr<BlobStorageClient> client =
      std::make_unique<FileBlobStorageClient>();
=======
TEST_F(LocalBlobStorageClientTest, DeleteBlobWithPrefix) {
  std::unique_ptr<BlobStorageClient> client =
      std::make_unique<FileBlobStorageClient>(no_op_context_);
>>>>>>> 97b0d71a
  CreateSubDir("prefix");
  BlobStorageClient::DataLocation location{
      .bucket = ::testing::TempDir(),
      .prefix = "prefix",
      .key = "object",
  };
  CreateFileInTmpDir("prefix/object");
  auto status = client->DeleteBlob(location);
  EXPECT_TRUE(status.ok()) << status;
  location.key = "non-existent-object";
  status = client->DeleteBlob(location);
  EXPECT_FALSE(status.ok()) << status;
  EXPECT_EQ(status.code(), absl::StatusCode::kInternal) << status;
}

<<<<<<< HEAD
TEST(LocalBlobStorageClientTest, ListSubDirectoryWithFiles) {
  std::unique_ptr<BlobStorageClient> client =
      std::make_unique<FileBlobStorageClient>();
=======
TEST_F(LocalBlobStorageClientTest, ListSubDirectoryWithFiles) {
  std::unique_ptr<BlobStorageClient> client =
      std::make_unique<FileBlobStorageClient>(no_op_context_);
>>>>>>> 97b0d71a
  CreateSubDir("prefix");
  CreateFileInTmpDir("prefix/object1");
  CreateFileInTmpDir("prefix/object2");
  CreateFileInTmpDir("prefix/object3");
  BlobStorageClient::DataLocation location{
      .bucket = ::testing::TempDir(),
      .prefix = "prefix",
  };
  kv_server::BlobStorageClient::ListOptions options;
  auto status_or = client->ListBlobs(location, options);
  ASSERT_TRUE(status_or.ok()) << status_or.status();
  EXPECT_EQ(*status_or,
            std::vector<std::string>({"object1", "object2", "object3"}));
}

// TODO(237669491): Add tests here

}  // namespace
}  // namespace kv_server<|MERGE_RESOLUTION|>--- conflicted
+++ resolved
@@ -33,14 +33,11 @@
 namespace kv_server {
 namespace {
 
-<<<<<<< HEAD
-=======
 class LocalBlobStorageClientTest : public ::testing::Test {
  protected:
   privacy_sandbox::server_common::log::NoOpContext no_op_context_;
 };
 
->>>>>>> 97b0d71a
 void CreateSubDir(std::string_view subdir_name) {
   std::filesystem::create_directory(
       std::filesystem::path(::testing::TempDir()) / subdir_name);
@@ -53,15 +50,9 @@
   file << "arbitrary file contents";
 }
 
-<<<<<<< HEAD
-TEST(LocalBlobStorageClientTest, ListNotFoundDirectory) {
-  std::unique_ptr<BlobStorageClient> client =
-      std::make_unique<FileBlobStorageClient>();
-=======
 TEST_F(LocalBlobStorageClientTest, ListNotFoundDirectory) {
   std::unique_ptr<BlobStorageClient> client =
       std::make_unique<FileBlobStorageClient>(no_op_context_);
->>>>>>> 97b0d71a
 
   BlobStorageClient::DataLocation location;
   location.bucket = "this is not a valid directory path";
@@ -71,15 +62,9 @@
             client->ListBlobs(location, options).status().code());
 }
 
-<<<<<<< HEAD
-TEST(LocalBlobStorageClientTest, ListEmptyDirectory) {
-  std::unique_ptr<BlobStorageClient> client =
-      std::make_unique<FileBlobStorageClient>();
-=======
 TEST_F(LocalBlobStorageClientTest, ListEmptyDirectory) {
   std::unique_ptr<BlobStorageClient> client =
       std::make_unique<FileBlobStorageClient>(no_op_context_);
->>>>>>> 97b0d71a
 
   BlobStorageClient::DataLocation location;
   // Directory contains no files by default.
@@ -90,15 +75,9 @@
   EXPECT_TRUE(status_or.value().empty());
 }
 
-<<<<<<< HEAD
-TEST(LocalBlobStorageClientTest, ListDirectoryWithFile) {
-  std::unique_ptr<BlobStorageClient> client =
-      std::make_unique<FileBlobStorageClient>();
-=======
 TEST_F(LocalBlobStorageClientTest, ListDirectoryWithFile) {
   std::unique_ptr<BlobStorageClient> client =
       std::make_unique<FileBlobStorageClient>(no_op_context_);
->>>>>>> 97b0d71a
 
   CreateFileInTmpDir("a");
   BlobStorageClient::DataLocation location;
@@ -110,15 +89,9 @@
   EXPECT_EQ(*status_or, std::vector<std::string>{"a"});
 }
 
-<<<<<<< HEAD
-TEST(LocalBlobStorageClientTest, DeleteNotFoundBlob) {
-  std::unique_ptr<BlobStorageClient> client =
-      std::make_unique<FileBlobStorageClient>();
-=======
 TEST_F(LocalBlobStorageClientTest, DeleteNotFoundBlob) {
   std::unique_ptr<BlobStorageClient> client =
       std::make_unique<FileBlobStorageClient>(no_op_context_);
->>>>>>> 97b0d71a
 
   BlobStorageClient::DataLocation location;
   location.bucket = "this is not a valid directory path";
@@ -127,15 +100,9 @@
   EXPECT_EQ(absl::StatusCode::kInternal, client->DeleteBlob(location).code());
 }
 
-<<<<<<< HEAD
-TEST(LocalBlobStorageClientTest, DeleteBlob) {
-  std::unique_ptr<BlobStorageClient> client =
-      std::make_unique<FileBlobStorageClient>();
-=======
 TEST_F(LocalBlobStorageClientTest, DeleteBlob) {
   std::unique_ptr<BlobStorageClient> client =
       std::make_unique<FileBlobStorageClient>(no_op_context_);
->>>>>>> 97b0d71a
 
   BlobStorageClient::DataLocation location;
   location.bucket = ::testing::TempDir();
@@ -145,15 +112,9 @@
   EXPECT_EQ(absl::StatusCode::kOk, client->DeleteBlob(location).code());
 }
 
-<<<<<<< HEAD
-TEST(LocalBlobStorageClientTest, PutBlob) {
-  std::unique_ptr<BlobStorageClient> client =
-      std::make_unique<FileBlobStorageClient>();
-=======
 TEST_F(LocalBlobStorageClientTest, PutBlob) {
   std::unique_ptr<BlobStorageClient> client =
       std::make_unique<FileBlobStorageClient>(no_op_context_);
->>>>>>> 97b0d71a
 
   BlobStorageClient::DataLocation from;
   from.bucket = ::testing::TempDir();
@@ -170,15 +131,9 @@
             client->PutBlob(*from_blob_reader, to).code());
 }
 
-<<<<<<< HEAD
-TEST(LocalBlobStorageClientTest, DeleteBlobWithPrefix) {
-  std::unique_ptr<BlobStorageClient> client =
-      std::make_unique<FileBlobStorageClient>();
-=======
 TEST_F(LocalBlobStorageClientTest, DeleteBlobWithPrefix) {
   std::unique_ptr<BlobStorageClient> client =
       std::make_unique<FileBlobStorageClient>(no_op_context_);
->>>>>>> 97b0d71a
   CreateSubDir("prefix");
   BlobStorageClient::DataLocation location{
       .bucket = ::testing::TempDir(),
@@ -194,15 +149,9 @@
   EXPECT_EQ(status.code(), absl::StatusCode::kInternal) << status;
 }
 
-<<<<<<< HEAD
-TEST(LocalBlobStorageClientTest, ListSubDirectoryWithFiles) {
-  std::unique_ptr<BlobStorageClient> client =
-      std::make_unique<FileBlobStorageClient>();
-=======
 TEST_F(LocalBlobStorageClientTest, ListSubDirectoryWithFiles) {
   std::unique_ptr<BlobStorageClient> client =
       std::make_unique<FileBlobStorageClient>(no_op_context_);
->>>>>>> 97b0d71a
   CreateSubDir("prefix");
   CreateFileInTmpDir("prefix/object1");
   CreateFileInTmpDir("prefix/object2");
