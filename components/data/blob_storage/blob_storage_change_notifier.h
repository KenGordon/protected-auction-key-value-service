/*
 * Copyright 2022 Google LLC
 *
 * Licensed under the Apache License, Version 2.0 (the "License");
 * you may not use this file except in compliance with the License.
 * You may obtain a copy of the License at
 *
 *      http://www.apache.org/licenses/LICENSE-2.0
 *
 * Unless required by applicable law or agreed to in writing, software
 * distributed under the License is distributed on an "AS IS" BASIS,
 * WITHOUT WARRANTIES OR CONDITIONS OF ANY KIND, either express or implied.
 * See the License for the specific language governing permissions and
 * limitations under the License.
 */

#ifndef COMPONENTS_DATA_BLOB_STORAGE_BLOB_STORAGE_CHANGE_NOTIFIER_H_
#define COMPONENTS_DATA_BLOB_STORAGE_BLOB_STORAGE_CHANGE_NOTIFIER_H_

#include <filesystem>
#include <memory>
#include <string>
#include <vector>

#include "absl/status/statusor.h"
#include "absl/time/time.h"
#include "components/data/common/change_notifier.h"

namespace kv_server {

class BlobStorageChangeNotifier {
 public:
  virtual ~BlobStorageChangeNotifier() = default;

  // Waits up to `max_wait` to return a vector keys(notifications).
  // `should_stop_callback` is called periodically as a signal to abort prior to
  // `max_wait`.
  virtual absl::StatusOr<std::vector<std::string>> GetNotifications(
      absl::Duration max_wait,
      const std::function<bool()>& should_stop_callback) = 0;

  static absl::StatusOr<std::unique_ptr<BlobStorageChangeNotifier>> Create(
<<<<<<< HEAD
      NotifierMetadata notifier_metadata);
=======
      NotifierMetadata notifier_metadata,
      privacy_sandbox::server_common::log::PSLogContext& log_context =
          const_cast<privacy_sandbox::server_common::log::NoOpContext&>(
              privacy_sandbox::server_common::log::kNoOpContext));
>>>>>>> 97b0d71a
};

}  // namespace kv_server

#endif  // COMPONENTS_DATA_BLOB_STORAGE_BLOB_STORAGE_CHANGE_NOTIFIER_H_<|MERGE_RESOLUTION|>--- conflicted
+++ resolved
@@ -40,14 +40,10 @@
       const std::function<bool()>& should_stop_callback) = 0;
 
   static absl::StatusOr<std::unique_ptr<BlobStorageChangeNotifier>> Create(
-<<<<<<< HEAD
-      NotifierMetadata notifier_metadata);
-=======
       NotifierMetadata notifier_metadata,
       privacy_sandbox::server_common::log::PSLogContext& log_context =
           const_cast<privacy_sandbox::server_common::log::NoOpContext&>(
               privacy_sandbox::server_common::log::kNoOpContext));
->>>>>>> 97b0d71a
 };
 
 }  // namespace kv_server
