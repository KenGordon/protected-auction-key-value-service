/*
 * Copyright 2022 Google LLC
 *
 * Licensed under the Apache License, Version 2.0 (the "License");
 * you may not use this file except in compliance with the License.
 * You may obtain a copy of the License at
 *
 *      http://www.apache.org/licenses/LICENSE-2.0
 *
 * Unless required by applicable law or agreed to in writing, software
 * distributed under the License is distributed on an "AS IS" BASIS,
 * WITHOUT WARRANTIES OR CONDITIONS OF ANY KIND, either express or implied.
 * See the License for the specific language governing permissions and
 * limitations under the License.
 */

#ifndef COMPONENTS_DATA_BLOB_STORAGE_DELTA_FILE_NOTIFIER_H_
#define COMPONENTS_DATA_BLOB_STORAGE_DELTA_FILE_NOTIFIER_H_

#include <memory>
#include <string>

#include "absl/container/flat_hash_map.h"
#include "components/data/blob_storage/blob_prefix_allowlist.h"
#include "components/data/blob_storage/blob_storage_change_notifier.h"
#include "components/data/blob_storage/blob_storage_client.h"
#include "components/data/common/thread_manager.h"
#include "components/errors/retry.h"
#include "components/util/sleepfor.h"
#include "src/util/duration.h"

namespace kv_server {

class DeltaFileNotifier {
 public:
  virtual ~DeltaFileNotifier() = default;

  // Starts to monitor new Delta files in `location` whose names are after
  // `start_after`.
  // `BlobStorageChangeNotifier` must not be deallocated until `Stop`
  // returns or `DeltaFileNotifier` is destroyed.
  // Calls `callback` on every Delta file found, in
  // ascending order of the file name.
  // `callback` blocks this object's operations so it should
  // return as soon as possible.
  //
  // Start and Stop should be called on the same thread as
  // the constructor.
  virtual absl::Status Start(
      BlobStorageChangeNotifier& change_notifier,
      BlobStorageClient::DataLocation location,
      absl::flat_hash_map<std::string, std::string>&& prefix_start_after_map,
      std::function<void(const std::string&)> callback) = 0;

  // Blocks until `IsRunning` is False.
  virtual absl::Status Stop() = 0;

  // Returns False before calling `Start` or after `Stop` is
  // successful.
  virtual bool IsRunning() const = 0;

  static std::unique_ptr<DeltaFileNotifier> Create(
      BlobStorageClient& client,
      const absl::Duration poll_frequency = absl::Minutes(5),
<<<<<<< HEAD
      BlobPrefixAllowlist blob_prefix_allowlist = BlobPrefixAllowlist(""));
=======
      BlobPrefixAllowlist blob_prefix_allowlist = BlobPrefixAllowlist(""),
      privacy_sandbox::server_common::log::PSLogContext& log_context =
          const_cast<privacy_sandbox::server_common::log::NoOpContext&>(
              privacy_sandbox::server_common::log::kNoOpContext));
>>>>>>> 97b0d71a

  // Used for test
  static std::unique_ptr<DeltaFileNotifier> Create(
      BlobStorageClient& client, const absl::Duration poll_frequency,
      std::unique_ptr<SleepFor> sleep_for,
      privacy_sandbox::server_common::SteadyClock& clock,
<<<<<<< HEAD
      BlobPrefixAllowlist blob_prefix_allowlist = BlobPrefixAllowlist(""));
=======
      BlobPrefixAllowlist blob_prefix_allowlist = BlobPrefixAllowlist(""),
      privacy_sandbox::server_common::log::PSLogContext& log_context =
          const_cast<privacy_sandbox::server_common::log::NoOpContext&>(
              privacy_sandbox::server_common::log::kNoOpContext));
>>>>>>> 97b0d71a
};

}  // namespace kv_server
#endif  // COMPONENTS_DATA_BLOB_STORAGE_DELTA_FILE_NOTIFIER_H_<|MERGE_RESOLUTION|>--- conflicted
+++ resolved
@@ -62,28 +62,20 @@
   static std::unique_ptr<DeltaFileNotifier> Create(
       BlobStorageClient& client,
       const absl::Duration poll_frequency = absl::Minutes(5),
-<<<<<<< HEAD
-      BlobPrefixAllowlist blob_prefix_allowlist = BlobPrefixAllowlist(""));
-=======
       BlobPrefixAllowlist blob_prefix_allowlist = BlobPrefixAllowlist(""),
       privacy_sandbox::server_common::log::PSLogContext& log_context =
           const_cast<privacy_sandbox::server_common::log::NoOpContext&>(
               privacy_sandbox::server_common::log::kNoOpContext));
->>>>>>> 97b0d71a
 
   // Used for test
   static std::unique_ptr<DeltaFileNotifier> Create(
       BlobStorageClient& client, const absl::Duration poll_frequency,
       std::unique_ptr<SleepFor> sleep_for,
       privacy_sandbox::server_common::SteadyClock& clock,
-<<<<<<< HEAD
-      BlobPrefixAllowlist blob_prefix_allowlist = BlobPrefixAllowlist(""));
-=======
       BlobPrefixAllowlist blob_prefix_allowlist = BlobPrefixAllowlist(""),
       privacy_sandbox::server_common::log::PSLogContext& log_context =
           const_cast<privacy_sandbox::server_common::log::NoOpContext&>(
               privacy_sandbox::server_common::log::kNoOpContext));
->>>>>>> 97b0d71a
 };
 
 }  // namespace kv_server
