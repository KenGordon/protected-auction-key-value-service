/*
 * Copyright 2023 Google LLC
 *
 * Licensed under the Apache License, Version 2.0 (the "License");
 * you may not use this file except in compliance with the License.
 * You may obtain a copy of the License at
 *
 *      http://www.apache.org/licenses/LICENSE-2.0
 *
 * Unless required by applicable law or agreed to in writing, software
 * distributed under the License is distributed on an "AS IS" BASIS,
 * WITHOUT WARRANTIES OR CONDITIONS OF ANY KIND, either express or implied.
 * See the License for the specific language governing permissions and
 * limitations under the License.
 */

#include "components/data/blob_storage/blob_storage_client_s3.h"

#include <algorithm>
#include <string>
#include <utility>

#include "absl/flags/flag.h"
#include "absl/status/status.h"
#include "absl/status/statusor.h"
#include "aws/core/Aws.h"
#include "aws/s3/S3Client.h"
#include "aws/s3/model/DeleteObjectRequest.h"
#include "aws/s3/model/ListObjectsV2Request.h"
#include "aws/s3/model/Object.h"
#include "components/data/blob_storage/blob_storage_client.h"
#include "components/telemetry/server_definition.h"
#include "components/util/platform_initializer.h"
#include "gmock/gmock.h"
#include "gtest/gtest.h"

namespace kv_server {
namespace {

using testing::AllOf;
using testing::Property;

constexpr int64_t kMaxRangeBytes = 1024 * 1024 * 8;

class MockS3Client : public ::Aws::S3::S3Client {
 public:
  MOCK_METHOD(Aws::S3::Model::DeleteObjectOutcome, DeleteObject,
              (const Aws::S3::Model::DeleteObjectRequest& request),
              (const, override));

  MOCK_METHOD(Aws::S3::Model::ListObjectsV2Outcome, ListObjectsV2,
              (const Aws::S3::Model::ListObjectsV2Request& request),
              (const, override));
};

class BlobStorageClientS3Test : public ::testing::Test {
 protected:
  void SetUp() override {
    privacy_sandbox::server_common::telemetry::TelemetryConfig config_proto;
    config_proto.set_mode(
        privacy_sandbox::server_common::telemetry::TelemetryConfig::PROD);
    kv_server::KVServerContextMap(
        privacy_sandbox::server_common::telemetry::BuildDependentConfig(
            config_proto));
  }
  privacy_sandbox::server_common::log::NoOpContext no_op_context_;

 private:
  PlatformInitializer initializer_;
<<<<<<< HEAD
  void SetUp() override {
    privacy_sandbox::server_common::telemetry::TelemetryConfig config_proto;
    config_proto.set_mode(
        privacy_sandbox::server_common::telemetry::TelemetryConfig::PROD);
    kv_server::KVServerContextMap(
        privacy_sandbox::server_common::telemetry::BuildDependentConfig(
            config_proto));
  }
=======
>>>>>>> 97b0d71a
};

TEST_F(BlobStorageClientS3Test, DeleteBlobSucceeds) {
  auto mock_s3_client = std::make_shared<MockS3Client>();
  Aws::S3::Model::DeleteObjectResult result;  // An empty result means success
  EXPECT_CALL(*mock_s3_client, DeleteObject(::testing::_))
      .WillOnce(::testing::Return(result));

  std::unique_ptr<BlobStorageClient> client =
<<<<<<< HEAD
      std::make_unique<S3BlobStorageClient>(mock_s3_client, kMaxRangeBytes);
=======
      std::make_unique<S3BlobStorageClient>(mock_s3_client, kMaxRangeBytes,
                                            no_op_context_);
>>>>>>> 97b0d71a
  BlobStorageClient::DataLocation location;
  EXPECT_TRUE(client->DeleteBlob(location).ok());
}

TEST_F(BlobStorageClientS3Test, DeleteBlobFails) {
  // By default an error is returned for calls to DeleteBlob().
  auto mock_s3_client = std::make_shared<MockS3Client>();

  std::unique_ptr<BlobStorageClient> client =
<<<<<<< HEAD
      std::make_unique<S3BlobStorageClient>(mock_s3_client, kMaxRangeBytes);
=======
      std::make_unique<S3BlobStorageClient>(mock_s3_client, kMaxRangeBytes,
                                            no_op_context_);
>>>>>>> 97b0d71a
  BlobStorageClient::DataLocation location;
  EXPECT_EQ(absl::StatusCode::kUnknown, client->DeleteBlob(location).code());
}

TEST_F(BlobStorageClientS3Test, ListBlobsSucceeds) {
  auto mock_s3_client = std::make_shared<MockS3Client>();
  {
    Aws::S3::Model::ListObjectsV2Result
        result;  // An empty result means success.
    Aws::S3::Model::Object object_to_return;
    object_to_return.SetKey("HappyFace.jpg");
    Aws::Vector<Aws::S3::Model::Object> objects_to_return = {object_to_return};
    result.SetContents(objects_to_return);
    EXPECT_CALL(*mock_s3_client, ListObjectsV2(::testing::_))
        .WillOnce(::testing::Return(result));
  }

  std::unique_ptr<BlobStorageClient> client =
<<<<<<< HEAD
      std::make_unique<S3BlobStorageClient>(mock_s3_client, kMaxRangeBytes);
=======
      std::make_unique<S3BlobStorageClient>(mock_s3_client, kMaxRangeBytes,
                                            no_op_context_);
>>>>>>> 97b0d71a
  BlobStorageClient::DataLocation location;
  BlobStorageClient::ListOptions list_options;
  absl::StatusOr<std::vector<std::string>> response =
      client->ListBlobs(location, list_options);
  ASSERT_TRUE(response.ok());
  EXPECT_THAT(*response, testing::UnorderedElementsAreArray({"HappyFace.jpg"}));
}

TEST_F(BlobStorageClientS3Test, ListBlobsSucceedsWithContinuedRequests) {
  auto mock_s3_client = std::make_shared<MockS3Client>();
  // Set up two expected requests.  The first one is marked as truncated so
  // that the second one will happen.
  ::testing::InSequence in_sequence;
  {
    Aws::S3::Model::ListObjectsV2Result
        result;  // An empty result means success.
    result.SetIsTruncated(true);
    Aws::S3::Model::Object object_to_return;
    object_to_return.SetKey("SomewhatHappyFace.jpg");
    Aws::Vector<Aws::S3::Model::Object> objects_to_return = {object_to_return};
    result.SetContents(objects_to_return);
    EXPECT_CALL(*mock_s3_client, ListObjectsV2(::testing::_))
        .WillOnce(::testing::Return(result));
  }
  {
    Aws::S3::Model::ListObjectsV2Result
        result;  // An empty result means success.
    Aws::S3::Model::Object object_to_return;
    object_to_return.SetKey("VeryHappyFace.jpg");
    Aws::Vector<Aws::S3::Model::Object> objects_to_return = {object_to_return};
    result.SetContents(objects_to_return);
    EXPECT_CALL(*mock_s3_client, ListObjectsV2(::testing::_))
        .WillOnce(::testing::Return(result));
  }

  std::unique_ptr<BlobStorageClient> client =
<<<<<<< HEAD
      std::make_unique<S3BlobStorageClient>(mock_s3_client, kMaxRangeBytes);
=======
      std::make_unique<S3BlobStorageClient>(mock_s3_client, kMaxRangeBytes,
                                            no_op_context_);
>>>>>>> 97b0d71a
  BlobStorageClient::DataLocation location;
  BlobStorageClient::ListOptions list_options;
  absl::StatusOr<std::vector<std::string>> response =
      client->ListBlobs(location, list_options);
  ASSERT_TRUE(response.ok());
  EXPECT_THAT(*response, testing::UnorderedElementsAreArray(
                             {"SomewhatHappyFace.jpg", "VeryHappyFace.jpg"}));
}

TEST_F(BlobStorageClientS3Test, ListBlobsFails) {
  // By default an error is returned for calls to ListObjectsV2().
  auto mock_s3_client = std::make_shared<MockS3Client>();

  std::unique_ptr<BlobStorageClient> client =
<<<<<<< HEAD
      std::make_unique<S3BlobStorageClient>(mock_s3_client, kMaxRangeBytes);
=======
      std::make_unique<S3BlobStorageClient>(mock_s3_client, kMaxRangeBytes,
                                            no_op_context_);
>>>>>>> 97b0d71a
  BlobStorageClient::DataLocation location;
  BlobStorageClient::ListOptions list_options;
  EXPECT_EQ(absl::StatusCode::kUnknown,
            client->ListBlobs(location, list_options).status().code());
}

TEST_F(BlobStorageClientS3Test, DeleteBlobWithPrefixSucceeds) {
  auto mock_s3_client = std::make_shared<MockS3Client>();
  Aws::S3::Model::DeleteObjectResult result;  // An empty result means success
  EXPECT_CALL(
      *mock_s3_client,
      DeleteObject(::testing::AllOf(
          testing::Property(&Aws::S3::Model::DeleteObjectRequest::GetBucket,
                            "bucket"),
          testing::Property(&Aws::S3::Model::DeleteObjectRequest::GetKey,
                            "prefix/object"))))
      .WillOnce(::testing::Return(result));
  std::unique_ptr<BlobStorageClient> client =
<<<<<<< HEAD
      std::make_unique<S3BlobStorageClient>(mock_s3_client, kMaxRangeBytes);
=======
      std::make_unique<S3BlobStorageClient>(mock_s3_client, kMaxRangeBytes,
                                            no_op_context_);
>>>>>>> 97b0d71a
  BlobStorageClient::DataLocation location{
      .bucket = "bucket",
      .prefix = "prefix",
      .key = "object",
  };
  EXPECT_TRUE(client->DeleteBlob(location).ok());
}

TEST_F(BlobStorageClientS3Test, ListBlobsWithPrefixSucceeds) {
  auto mock_s3_client = std::make_shared<MockS3Client>();
  {
    Aws::S3::Model::ListObjectsV2Result
        result;  // An empty result means success.
    Aws::S3::Model::Object object_to_return;
    object_to_return.SetKey("directory1/DELTA_1699834075511696");
    Aws::Vector<Aws::S3::Model::Object> objects_to_return = {object_to_return};
    result.SetContents(objects_to_return);
    EXPECT_CALL(
        *mock_s3_client,
        ListObjectsV2(
            AllOf(Property(&Aws::S3::Model::ListObjectsV2Request::GetBucket,
                           "bucket"),
                  Property(&Aws::S3::Model::ListObjectsV2Request::GetPrefix,
                           "directory1/DELTA"),
                  Property(&Aws::S3::Model::ListObjectsV2Request::GetStartAfter,
                           "directory1/DELTA_1699834075511695"))))
        .WillOnce(::testing::Return(result));
  }

  std::unique_ptr<BlobStorageClient> client =
<<<<<<< HEAD
      std::make_unique<S3BlobStorageClient>(mock_s3_client, kMaxRangeBytes);
=======
      std::make_unique<S3BlobStorageClient>(mock_s3_client, kMaxRangeBytes,
                                            no_op_context_);
>>>>>>> 97b0d71a
  BlobStorageClient::DataLocation location{
      .bucket = "bucket",
      .prefix = "directory1",
  };
  BlobStorageClient::ListOptions list_options{
      .prefix = "DELTA",
      .start_after = "DELTA_1699834075511695",
  };
  absl::StatusOr<std::vector<std::string>> response =
      client->ListBlobs(location, list_options);
  ASSERT_TRUE(response.ok());
  EXPECT_THAT(*response,
              testing::UnorderedElementsAreArray({"DELTA_1699834075511696"}));
}

}  // namespace
}  // namespace kv_server<|MERGE_RESOLUTION|>--- conflicted
+++ resolved
@@ -67,17 +67,6 @@
 
  private:
   PlatformInitializer initializer_;
-<<<<<<< HEAD
-  void SetUp() override {
-    privacy_sandbox::server_common::telemetry::TelemetryConfig config_proto;
-    config_proto.set_mode(
-        privacy_sandbox::server_common::telemetry::TelemetryConfig::PROD);
-    kv_server::KVServerContextMap(
-        privacy_sandbox::server_common::telemetry::BuildDependentConfig(
-            config_proto));
-  }
-=======
->>>>>>> 97b0d71a
 };
 
 TEST_F(BlobStorageClientS3Test, DeleteBlobSucceeds) {
@@ -87,12 +76,8 @@
       .WillOnce(::testing::Return(result));
 
   std::unique_ptr<BlobStorageClient> client =
-<<<<<<< HEAD
-      std::make_unique<S3BlobStorageClient>(mock_s3_client, kMaxRangeBytes);
-=======
-      std::make_unique<S3BlobStorageClient>(mock_s3_client, kMaxRangeBytes,
-                                            no_op_context_);
->>>>>>> 97b0d71a
+      std::make_unique<S3BlobStorageClient>(mock_s3_client, kMaxRangeBytes,
+                                            no_op_context_);
   BlobStorageClient::DataLocation location;
   EXPECT_TRUE(client->DeleteBlob(location).ok());
 }
@@ -102,12 +87,8 @@
   auto mock_s3_client = std::make_shared<MockS3Client>();
 
   std::unique_ptr<BlobStorageClient> client =
-<<<<<<< HEAD
-      std::make_unique<S3BlobStorageClient>(mock_s3_client, kMaxRangeBytes);
-=======
-      std::make_unique<S3BlobStorageClient>(mock_s3_client, kMaxRangeBytes,
-                                            no_op_context_);
->>>>>>> 97b0d71a
+      std::make_unique<S3BlobStorageClient>(mock_s3_client, kMaxRangeBytes,
+                                            no_op_context_);
   BlobStorageClient::DataLocation location;
   EXPECT_EQ(absl::StatusCode::kUnknown, client->DeleteBlob(location).code());
 }
@@ -126,12 +107,8 @@
   }
 
   std::unique_ptr<BlobStorageClient> client =
-<<<<<<< HEAD
-      std::make_unique<S3BlobStorageClient>(mock_s3_client, kMaxRangeBytes);
-=======
-      std::make_unique<S3BlobStorageClient>(mock_s3_client, kMaxRangeBytes,
-                                            no_op_context_);
->>>>>>> 97b0d71a
+      std::make_unique<S3BlobStorageClient>(mock_s3_client, kMaxRangeBytes,
+                                            no_op_context_);
   BlobStorageClient::DataLocation location;
   BlobStorageClient::ListOptions list_options;
   absl::StatusOr<std::vector<std::string>> response =
@@ -168,12 +145,8 @@
   }
 
   std::unique_ptr<BlobStorageClient> client =
-<<<<<<< HEAD
-      std::make_unique<S3BlobStorageClient>(mock_s3_client, kMaxRangeBytes);
-=======
-      std::make_unique<S3BlobStorageClient>(mock_s3_client, kMaxRangeBytes,
-                                            no_op_context_);
->>>>>>> 97b0d71a
+      std::make_unique<S3BlobStorageClient>(mock_s3_client, kMaxRangeBytes,
+                                            no_op_context_);
   BlobStorageClient::DataLocation location;
   BlobStorageClient::ListOptions list_options;
   absl::StatusOr<std::vector<std::string>> response =
@@ -188,12 +161,8 @@
   auto mock_s3_client = std::make_shared<MockS3Client>();
 
   std::unique_ptr<BlobStorageClient> client =
-<<<<<<< HEAD
-      std::make_unique<S3BlobStorageClient>(mock_s3_client, kMaxRangeBytes);
-=======
-      std::make_unique<S3BlobStorageClient>(mock_s3_client, kMaxRangeBytes,
-                                            no_op_context_);
->>>>>>> 97b0d71a
+      std::make_unique<S3BlobStorageClient>(mock_s3_client, kMaxRangeBytes,
+                                            no_op_context_);
   BlobStorageClient::DataLocation location;
   BlobStorageClient::ListOptions list_options;
   EXPECT_EQ(absl::StatusCode::kUnknown,
@@ -212,12 +181,8 @@
                             "prefix/object"))))
       .WillOnce(::testing::Return(result));
   std::unique_ptr<BlobStorageClient> client =
-<<<<<<< HEAD
-      std::make_unique<S3BlobStorageClient>(mock_s3_client, kMaxRangeBytes);
-=======
-      std::make_unique<S3BlobStorageClient>(mock_s3_client, kMaxRangeBytes,
-                                            no_op_context_);
->>>>>>> 97b0d71a
+      std::make_unique<S3BlobStorageClient>(mock_s3_client, kMaxRangeBytes,
+                                            no_op_context_);
   BlobStorageClient::DataLocation location{
       .bucket = "bucket",
       .prefix = "prefix",
@@ -248,12 +213,8 @@
   }
 
   std::unique_ptr<BlobStorageClient> client =
-<<<<<<< HEAD
-      std::make_unique<S3BlobStorageClient>(mock_s3_client, kMaxRangeBytes);
-=======
-      std::make_unique<S3BlobStorageClient>(mock_s3_client, kMaxRangeBytes,
-                                            no_op_context_);
->>>>>>> 97b0d71a
+      std::make_unique<S3BlobStorageClient>(mock_s3_client, kMaxRangeBytes,
+                                            no_op_context_);
   BlobStorageClient::DataLocation location{
       .bucket = "bucket",
       .prefix = "directory1",
