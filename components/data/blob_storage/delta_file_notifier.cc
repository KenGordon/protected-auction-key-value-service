--- conflicted
+++ resolved
@@ -37,30 +37,18 @@
 
 class DeltaFileNotifierImpl : public DeltaFileNotifier {
  public:
-<<<<<<< HEAD
-  explicit DeltaFileNotifierImpl(BlobStorageClient& client,
-                                 const absl::Duration poll_frequency,
-                                 std::unique_ptr<SleepFor> sleep_for,
-                                 SteadyClock& clock,
-                                 BlobPrefixAllowlist blob_prefix_allowlist)
-=======
   explicit DeltaFileNotifierImpl(
       BlobStorageClient& client, const absl::Duration poll_frequency,
       std::unique_ptr<SleepFor> sleep_for, SteadyClock& clock,
       BlobPrefixAllowlist blob_prefix_allowlist,
       privacy_sandbox::server_common::log::PSLogContext& log_context)
->>>>>>> 97b0d71a
       : thread_manager_(ThreadManager::Create("Delta file notifier")),
         client_(client),
         poll_frequency_(poll_frequency),
         sleep_for_(std::move(sleep_for)),
         clock_(clock),
-<<<<<<< HEAD
-        blob_prefix_allowlist_(std::move(blob_prefix_allowlist)) {}
-=======
         blob_prefix_allowlist_(std::move(blob_prefix_allowlist)),
         log_context_(log_context) {}
->>>>>>> 97b0d71a
 
   absl::Status Start(
       BlobStorageChangeNotifier& change_notifier,
@@ -107,10 +95,7 @@
   std::unique_ptr<SleepFor> sleep_for_;
   SteadyClock& clock_;
   BlobPrefixAllowlist blob_prefix_allowlist_;
-<<<<<<< HEAD
-=======
   privacy_sandbox::server_common::log::PSLogContext& log_context_;
->>>>>>> 97b0d71a
 };
 
 absl::StatusOr<std::string> DeltaFileNotifierImpl::WaitForNotification(
@@ -138,11 +123,7 @@
     const absl::flat_hash_map<std::string, std::string>&
         prefix_start_after_map) {
   if (!expiring_flag.Get()) {
-<<<<<<< HEAD
-    VLOG(5) << "Backup poll";
-=======
     PS_VLOG(5, log_context_) << "Backup poll";
->>>>>>> 97b0d71a
     return true;
   }
   absl::StatusOr<std::string> notification_key =
@@ -150,11 +131,7 @@
   // Don't poll on error.  A backup poll will trigger if necessary.
   if (absl::IsDeadlineExceeded(notification_key.status())) {
     // Deadline exceeded while waiting, trigger backup poll
-<<<<<<< HEAD
-    VLOG(5) << "Backup poll";
-=======
     PS_VLOG(5, log_context_) << "Backup poll";
->>>>>>> 97b0d71a
     return true;
   }
   if (!notification_key.ok()) {
@@ -177,12 +154,8 @@
     BlobStorageClient::DataLocation location,
     const BlobPrefixAllowlist& prefix_allowlist,
     const absl::flat_hash_map<std::string, std::string>& prefix_start_after_map,
-<<<<<<< HEAD
-    BlobStorageClient& blob_client) {
-=======
     BlobStorageClient& blob_client,
     privacy_sandbox::server_common::log::PSLogContext& log_context) {
->>>>>>> 97b0d71a
   absl::flat_hash_map<std::string, std::vector<std::string>> prefix_blobs_map;
   for (const auto& blob_prefix : prefix_allowlist.Prefixes()) {
     location.prefix = blob_prefix;
@@ -193,12 +166,8 @@
          .start_after =
              (iter == prefix_start_after_map.end()) ? "" : iter->second});
     if (!result.ok()) {
-<<<<<<< HEAD
-      LOG(ERROR) << "Failed to list " << location << ": " << result.status();
-=======
       PS_LOG(ERROR, log_context)
           << "Failed to list " << location << ": " << result.status();
->>>>>>> 97b0d71a
       continue;
     }
     if (result->empty()) {
@@ -218,11 +187,7 @@
     BlobStorageClient::DataLocation location,
     absl::flat_hash_map<std::string, std::string>&& prefix_start_after_map,
     std::function<void(const std::string& key)> callback) {
-<<<<<<< HEAD
-  LOG(INFO) << "Started to watch " << location;
-=======
   PS_LOG(INFO, log_context_) << "Started to watch " << location;
->>>>>>> 97b0d71a
   // Flag starts expired, and forces an initial poll.
   ExpiringFlag expiring_flag(clock_);
   uint32_t sequential_failures = 0;
@@ -234,21 +199,12 @@
       const absl::Duration backoff_time =
           std::min(expiring_flag.GetTimeRemaining(),
                    ExponentialBackoffForRetry(sequential_failures));
-<<<<<<< HEAD
-      LOG(ERROR) << "Failed to get delta file notifications: "
-                 << should_list_blobs.status() << ".  Waiting for "
-                 << backoff_time;
-      if (!sleep_for_->Duration(backoff_time)) {
-        LOG(ERROR) << "Failed to sleep for " << backoff_time
-                   << ".  SleepFor invalid.";
-=======
       PS_LOG(ERROR, log_context_)
           << "Failed to get delta file notifications: "
           << should_list_blobs.status() << ".  Waiting for " << backoff_time;
       if (!sleep_for_->Duration(backoff_time)) {
         PS_LOG(ERROR, log_context_)
             << "Failed to sleep for " << backoff_time << ".  SleepFor invalid.";
->>>>>>> 97b0d71a
       }
       continue;
     }
@@ -260,14 +216,9 @@
     // Fake clock is moved forward in callback so flag must be set beforehand.
     expiring_flag.Set(poll_frequency_);
     int delta_file_count = 0;
-<<<<<<< HEAD
-    auto prefix_blobs_map = ListPrefixDeltaFiles(
-        location, blob_prefix_allowlist_, prefix_start_after_map, client_);
-=======
     auto prefix_blobs_map =
         ListPrefixDeltaFiles(location, blob_prefix_allowlist_,
                              prefix_start_after_map, client_, log_context_);
->>>>>>> 97b0d71a
     for (const auto& [prefix, prefix_blobs] : prefix_blobs_map) {
       for (const auto& blob : prefix_blobs) {
         if (!IsDeltaFilename(blob)) {
@@ -279,11 +230,7 @@
       }
     }
     if (delta_file_count == 0) {
-<<<<<<< HEAD
-      VLOG(2) << "No new file found";
-=======
       PS_VLOG(2, log_context_) << "No new file found";
->>>>>>> 97b0d71a
     }
   }
 }
@@ -292,36 +239,22 @@
 
 std::unique_ptr<DeltaFileNotifier> DeltaFileNotifier::Create(
     BlobStorageClient& client, const absl::Duration poll_frequency,
-<<<<<<< HEAD
-    BlobPrefixAllowlist blob_prefix_allowlist) {
-  return std::make_unique<DeltaFileNotifierImpl>(
-      client, poll_frequency, std::make_unique<SleepFor>(),
-      SteadyClock::RealClock(), std::move(blob_prefix_allowlist));
-=======
     BlobPrefixAllowlist blob_prefix_allowlist,
     privacy_sandbox::server_common::log::PSLogContext& log_context) {
   return std::make_unique<DeltaFileNotifierImpl>(
       client, poll_frequency, std::make_unique<SleepFor>(),
       SteadyClock::RealClock(), std::move(blob_prefix_allowlist), log_context);
->>>>>>> 97b0d71a
 }
 
 // For test only
 std::unique_ptr<DeltaFileNotifier> DeltaFileNotifier::Create(
     BlobStorageClient& client, const absl::Duration poll_frequency,
     std::unique_ptr<SleepFor> sleep_for, SteadyClock& clock,
-<<<<<<< HEAD
-    BlobPrefixAllowlist blob_prefix_allowlist) {
-  return std::make_unique<DeltaFileNotifierImpl>(
-      client, poll_frequency, std::move(sleep_for), clock,
-      std::move(blob_prefix_allowlist));
-=======
     BlobPrefixAllowlist blob_prefix_allowlist,
     privacy_sandbox::server_common::log::PSLogContext& log_context) {
   return std::make_unique<DeltaFileNotifierImpl>(
       client, poll_frequency, std::move(sleep_for), clock,
       std::move(blob_prefix_allowlist), log_context);
->>>>>>> 97b0d71a
 }
 
 }  // namespace kv_server