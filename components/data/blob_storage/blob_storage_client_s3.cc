--- conflicted
+++ resolved
@@ -105,19 +105,6 @@
 
 class S3BlobReader : public BlobReader {
  public:
-<<<<<<< HEAD
-  S3BlobReader(Aws::S3::S3Client& client,
-               BlobStorageClient::DataLocation location,
-               int64_t max_range_bytes)
-      : BlobReader(),
-        streambuf_(client, location,
-                   GetOptions(max_range_bytes,
-                              [this, location](absl::Status status) {
-                                LOG(ERROR) << "Blob " << location.key
-                                           << " failed stream with: " << status;
-                                is_.setstate(std::ios_base::badbit);
-                              })),
-=======
   S3BlobReader(
       Aws::S3::S3Client& client, BlobStorageClient::DataLocation location,
       int64_t max_range_bytes,
@@ -136,7 +123,6 @@
                          is_.setstate(std::ios_base::badbit);
                        },
                        log_context)),
->>>>>>> 97b0d71a
         is_(&streambuf_) {}
 
   std::istream& Stream() { return is_; }
@@ -159,16 +145,11 @@
 }  // namespace
 
 S3BlobStorageClient::S3BlobStorageClient(
-<<<<<<< HEAD
-    std::shared_ptr<Aws::S3::S3Client> client, int64_t max_range_bytes)
-    : client_(client), max_range_bytes_(max_range_bytes) {
-=======
     std::shared_ptr<Aws::S3::S3Client> client, int64_t max_range_bytes,
     privacy_sandbox::server_common::log::PSLogContext& log_context)
     : client_(client),
       max_range_bytes_(max_range_bytes),
       log_context_(log_context) {
->>>>>>> 97b0d71a
   executor_ = std::make_unique<Aws::Utils::Threading::PooledThreadExecutor>(
       std::thread::hardware_concurrency());
   Aws::Transfer::TransferManagerConfiguration transfer_config(executor_.get());
@@ -179,11 +160,7 @@
 std::unique_ptr<BlobReader> S3BlobStorageClient::GetBlobReader(
     DataLocation location) {
   return std::make_unique<S3BlobReader>(*client_, std::move(location),
-<<<<<<< HEAD
-                                        max_range_bytes_);
-=======
                                         max_range_bytes_, log_context_);
->>>>>>> 97b0d71a
 }
 
 absl::Status S3BlobStorageClient::PutBlob(BlobReader& reader,
@@ -250,26 +227,6 @@
       request.SetContinuationToken(
           outcome.GetResult().GetNextContinuationToken());
     }
-<<<<<<< HEAD
-  }
-  return keys;
-}
-
-namespace {
-class S3BlobStorageClientFactory : public BlobStorageClientFactory {
- public:
-  ~S3BlobStorageClientFactory() = default;
-  std::unique_ptr<BlobStorageClient> CreateBlobStorageClient(
-      BlobStorageClient::ClientOptions client_options) override {
-    Aws::Client::ClientConfiguration config;
-    config.maxConnections = client_options.max_connections;
-    std::shared_ptr<Aws::S3::S3Client> client =
-        std::make_shared<Aws::S3::S3Client>(config);
-
-    return std::make_unique<S3BlobStorageClient>(
-        client, client_options.max_range_bytes);
-  }
-=======
   }
   return keys;
 }
@@ -289,7 +246,6 @@
     return std::make_unique<S3BlobStorageClient>(
         client, client_options.max_range_bytes, log_context);
   }
->>>>>>> 97b0d71a
 };
 }  // namespace
 
