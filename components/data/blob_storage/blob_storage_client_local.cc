--- conflicted
+++ resolved
@@ -50,11 +50,7 @@
       std::make_unique<FileBlobReader>(GetFullPath(location));
 
   if (!reader->Stream()) {
-<<<<<<< HEAD
-    LOG(ERROR) << absl::ErrnoToStatus(
-=======
     PS_LOG(ERROR, log_context_) << absl::ErrnoToStatus(
->>>>>>> 97b0d71a
         errno,
         absl::StrCat("Unable to open file: ", GetFullPath(location).string()));
     return nullptr;
@@ -139,14 +135,9 @@
  public:
   ~LocalBlobStorageClientFactory() = default;
   std::unique_ptr<BlobStorageClient> CreateBlobStorageClient(
-<<<<<<< HEAD
-      BlobStorageClient::ClientOptions /*client_options*/) override {
-    return std::make_unique<FileBlobStorageClient>();
-=======
       BlobStorageClient::ClientOptions /*client_options*/,
       privacy_sandbox::server_common::log::PSLogContext& log_context) override {
     return std::make_unique<FileBlobStorageClient>(log_context);
->>>>>>> 97b0d71a
   }
 };
 }  // namespace
