/*
 * Copyright 2022 Google LLC
 *
 * Licensed under the Apache License, Version 2.0 (the "License");
 * you may not use this file except in compliance with the License.
 * You may obtain a copy of the License at
 *
 *      http://www.apache.org/licenses/LICENSE-2.0
 *
 * Unless required by applicable law or agreed to in writing, software
 * distributed under the License is distributed on an "AS IS" BASIS,
 * WITHOUT WARRANTIES OR CONDITIONS OF ANY KIND, either express or implied.
 * See the License for the specific language governing permissions and
 * limitations under the License.
 */

#ifndef COMPONENTS_DATA_REALTIME_DELTA_FILE_RECORD_NOTIFIER_H_
#define COMPONENTS_DATA_REALTIME_DELTA_FILE_RECORD_NOTIFIER_H_

#include <filesystem>
#include <memory>
#include <optional>
#include <string>
#include <vector>

#include "absl/status/statusor.h"
#include "absl/time/time.h"
#include "components/data/common/change_notifier.h"
#include "src/telemetry/telemetry.h"

namespace kv_server {

struct RealtimeMessage {
  std::string parsed_notification;

  // Time set producer side before the message was inserted to the pubsub.
  // since we read a batch of messages from the queue, this will aways be the
  // min of all insertion times. Note that for most usecases this will be null,
  // as it is only used for measuring latency during tests.
  // Note that since the time differences are so small, the clock skew might
  // affect the result. So you should be sending your requests from the same
  // machine on which the server is running -- i.e. cloudtop.
  std::optional<absl::Time> notifications_inserted;
  absl::Time notifications_sns_inserted;
};

struct NotificationsContext {
  //  A list of messages passed through the realtime endpoint in a single call
  std::vector<RealtimeMessage> realtime_messages;
  // The time when these notifications were received from server side
  absl::Time notifications_received;
  // An open telemetry scope assosiated with the beggining of the trace that
  // started when these notifications were received.
  opentelemetry::trace::Scope scope;
};

// This notifier enables receiving updates from an SNS.
// Example:
//   auto notifier_ = DeltaFileRecordChangeNotifier::Create(change_notifier);
//   notifier_->GetNotifications(max_wait, should_stop_callback);
class DeltaFileRecordChangeNotifier {
 public:
  virtual ~DeltaFileRecordChangeNotifier() = default;

  // Waits up to `max_wait` to return a vector of realtime notifications.
  // `should_stop_callback` is called periodically as a signal to abort prior to
  // `max_wait`.
  virtual absl::StatusOr<NotificationsContext> GetNotifications(
      absl::Duration max_wait,
      const std::function<bool()>& should_stop_callback) = 0;

  static std::unique_ptr<DeltaFileRecordChangeNotifier> Create(
<<<<<<< HEAD
      std::unique_ptr<ChangeNotifier> change_notifier);
=======
      std::unique_ptr<ChangeNotifier> change_notifier,
      privacy_sandbox::server_common::log::PSLogContext& log_context =
          const_cast<privacy_sandbox::server_common::log::NoOpContext&>(
              privacy_sandbox::server_common::log::kNoOpContext));
>>>>>>> 97b0d71a
};

}  // namespace kv_server

#endif  // COMPONENTS_DATA_REALTIME_DELTA_FILE_RECORD_NOTIFIER_H_<|MERGE_RESOLUTION|>--- conflicted
+++ resolved
@@ -70,14 +70,10 @@
       const std::function<bool()>& should_stop_callback) = 0;
 
   static std::unique_ptr<DeltaFileRecordChangeNotifier> Create(
-<<<<<<< HEAD
-      std::unique_ptr<ChangeNotifier> change_notifier);
-=======
       std::unique_ptr<ChangeNotifier> change_notifier,
       privacy_sandbox::server_common::log::PSLogContext& log_context =
           const_cast<privacy_sandbox::server_common::log::NoOpContext&>(
               privacy_sandbox::server_common::log::kNoOpContext));
->>>>>>> 97b0d71a
 };
 
 }  // namespace kv_server
