// Copyright 2022 Google LLC
//
// Licensed under the Apache License, Version 2.0 (the "License");
// you may not use this file except in compliance with the License.
// You may obtain a copy of the License at
//
//      http://www.apache.org/licenses/LICENSE-2.0
//
// Unless required by applicable law or agreed to in writing, software
// distributed under the License is distributed on an "AS IS" BASIS,
// WITHOUT WARRANTIES OR CONDITIONS OF ANY KIND, either express or implied.
// See the License for the specific language governing permissions and
// limitations under the License.

<<<<<<< HEAD
#include "absl/log/log.h"
#include "aws/core/Aws.h"
#include "components/util/platform_initializer.h"
#include "src/public/cpio/interface/cpio.h"

namespace kv_server {
=======
#include <cstdlib>

#include "absl/flags/flag.h"
#include "absl/log/log.h"
#include "aws/core/Aws.h"
#include "components/util/platform_initializer.h"
#include "src/public/core/interface/execution_result.h"
#include "src/public/cpio/interface/cpio.h"

namespace kv_server {
using google::scp::core::errors::GetErrorMessage;
>>>>>>> 97b0d71a
using google::scp::cpio::Cpio;
using google::scp::cpio::CpioOptions;
using google::scp::cpio::LogOption;

namespace {
Aws::SDKOptions options_;
google::scp::cpio::CpioOptions cpio_options_;

}  // namespace

PlatformInitializer::PlatformInitializer() {
  // Handle curl SIGPIPEs:
  // https://sdk.amazonaws.com/cpp/api/LATEST/aws-cpp-sdk-core/html/struct_aws_1_1_http_options.html#ac56ca429444ca99aeb2dce6aec35f017
  options_.httpOptions.installSigPipeHandler = true;
  Aws::InitAPI(options_);
  cpio_options_.log_option = LogOption::kConsoleLog;
  cpio_options_.cloud_init_option =
      google::scp::cpio::CloudInitOption::kNoInitInCpio;
<<<<<<< HEAD
  auto result = Cpio::InitCpio(cpio_options_);
  if (!result.Successful()) {
    LOG(ERROR) << "Failed to initialize CPIO." << std::endl;
=======

// TODO(b/338206801): Remove this aws region logic for aws local instance once
// it's fixed on the CPIO side.
#if defined(INSTANCE_LOCAL)
  if (std::string aws_region = std::getenv("AWS_DEFAULT_REGION");
      aws_region.empty()) {
    LOG(WARNING) << "Failed to get environment variable 'AWS_DEFAULT_REGION' "
                    "for PlatformInitializer.";
  } else {
    cpio_options_.region = aws_region;
  }
#endif
  if (auto error = Cpio::InitCpio(cpio_options_); !error.Successful()) {
    LOG(ERROR) << "Failed to initialize CPIO: "
               << GetErrorMessage(error.status_code) << std::endl;
>>>>>>> 97b0d71a
  }
}

PlatformInitializer::~PlatformInitializer() {
<<<<<<< HEAD
  auto result = Cpio::ShutdownCpio(cpio_options_);
  if (!result.Successful()) {
    LOG(ERROR) << "Failed to shutdown CPIO." << std::endl;
=======
  if (auto error = Cpio::ShutdownCpio(cpio_options_); !error.Successful()) {
    LOG(ERROR) << "Failed to shutdown CPIO: "
               << GetErrorMessage(error.status_code) << std::endl;
>>>>>>> 97b0d71a
  }
  Aws::ShutdownAPI(options_);
}

}  // namespace kv_server<|MERGE_RESOLUTION|>--- conflicted
+++ resolved
@@ -12,14 +12,6 @@
 // See the License for the specific language governing permissions and
 // limitations under the License.
 
-<<<<<<< HEAD
-#include "absl/log/log.h"
-#include "aws/core/Aws.h"
-#include "components/util/platform_initializer.h"
-#include "src/public/cpio/interface/cpio.h"
-
-namespace kv_server {
-=======
 #include <cstdlib>
 
 #include "absl/flags/flag.h"
@@ -31,7 +23,6 @@
 
 namespace kv_server {
 using google::scp::core::errors::GetErrorMessage;
->>>>>>> 97b0d71a
 using google::scp::cpio::Cpio;
 using google::scp::cpio::CpioOptions;
 using google::scp::cpio::LogOption;
@@ -50,11 +41,6 @@
   cpio_options_.log_option = LogOption::kConsoleLog;
   cpio_options_.cloud_init_option =
       google::scp::cpio::CloudInitOption::kNoInitInCpio;
-<<<<<<< HEAD
-  auto result = Cpio::InitCpio(cpio_options_);
-  if (!result.Successful()) {
-    LOG(ERROR) << "Failed to initialize CPIO." << std::endl;
-=======
 
 // TODO(b/338206801): Remove this aws region logic for aws local instance once
 // it's fixed on the CPIO side.
@@ -70,20 +56,13 @@
   if (auto error = Cpio::InitCpio(cpio_options_); !error.Successful()) {
     LOG(ERROR) << "Failed to initialize CPIO: "
                << GetErrorMessage(error.status_code) << std::endl;
->>>>>>> 97b0d71a
   }
 }
 
 PlatformInitializer::~PlatformInitializer() {
-<<<<<<< HEAD
-  auto result = Cpio::ShutdownCpio(cpio_options_);
-  if (!result.Successful()) {
-    LOG(ERROR) << "Failed to shutdown CPIO." << std::endl;
-=======
   if (auto error = Cpio::ShutdownCpio(cpio_options_); !error.Successful()) {
     LOG(ERROR) << "Failed to shutdown CPIO: "
                << GetErrorMessage(error.status_code) << std::endl;
->>>>>>> 97b0d71a
   }
   Aws::ShutdownAPI(options_);
 }
