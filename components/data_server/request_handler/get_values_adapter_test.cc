// Copyright 2023 Google LLC
//
// Licensed under the Apache License, Version 2.0 (the "License");
// you may not use this file except in compliance with the License.
// You may obtain a copy of the License at
//
//      http://www.apache.org/licenses/LICENSE-2.0
//
// Unless required by applicable law or agreed to in writing, software
// distributed under the License is distributed on an "AS IS" BASIS,
// WITHOUT WARRANTIES OR CONDITIONS OF ANY KIND, either express or implied.
// See the License for the specific language governing permissions and
// limitations under the License.

#include "components/data_server/request_handler/get_values_adapter.h"

#include <string>
#include <utility>
#include <vector>

#include "components/udf/mocks.h"
#include "gmock/gmock.h"
#include "google/protobuf/text_format.h"
#include "gtest/gtest.h"
#include "nlohmann/json.hpp"
#include "public/applications/pa/api_overlay.pb.h"
#include "public/applications/pa/response_utils.h"
#include "public/test_util/proto_matcher.h"
#include "src/encryption/key_fetcher/fake_key_fetcher_manager.h"

namespace kv_server {
namespace {

using google::protobuf::TextFormat;

using testing::_;
using testing::Return;

constexpr std::string_view kEmptyMetadata = R"(
request_metadata {
  fields {
    key: "hostname"
    value {
      string_value: ""
    }
  }
}
  )";

class GetValuesAdapterTest : public ::testing::Test {
 protected:
  void SetUp() override {
    v2_handler_ = std::make_unique<GetValuesV2Handler>(
        mock_udf_client_, fake_key_fetcher_manager_);
    get_values_adapter_ = GetValuesAdapter::Create(std::move(v2_handler_));
    InitMetricsContextMap();
<<<<<<< HEAD
=======
    request_context_factory_ = std::make_unique<RequestContextFactory>();
>>>>>>> 97b0d71a
  }

  privacy_sandbox::server_common::FakeKeyFetcherManager
      fake_key_fetcher_manager_;
  std::unique_ptr<GetValuesAdapter> get_values_adapter_;
  std::unique_ptr<GetValuesV2Handler> v2_handler_;
  MockUdfClient mock_udf_client_;
<<<<<<< HEAD
=======
  std::unique_ptr<RequestContextFactory> request_context_factory_;
>>>>>>> 97b0d71a
};

TEST_F(GetValuesAdapterTest, EmptyRequestReturnsEmptyResponse) {
  UDFExecutionMetadata udf_metadata;
  TextFormat::ParseFromString(kEmptyMetadata, &udf_metadata);
  nlohmann::json output = nlohmann::json::parse(R"({"keyGroupOutputs": {}})");

<<<<<<< HEAD
  EXPECT_CALL(
      mock_udf_client_,
      ExecuteCode(testing::_, EqualsProto(udf_metadata), testing::IsEmpty()))
=======
  EXPECT_CALL(mock_udf_client_,
              ExecuteCode(testing::_, EqualsProto(udf_metadata),
                          testing::IsEmpty(), testing::_))
>>>>>>> 97b0d71a
      .WillOnce(Return(output.dump()));

  v1::GetValuesRequest v1_request;
  v1::GetValuesResponse v1_response;
  auto status = get_values_adapter_->CallV2Handler(*request_context_factory_,
                                                   v1_request, v1_response);
  ASSERT_TRUE(status.ok());
  v1::GetValuesResponse v1_expected;
  TextFormat::ParseFromString(R"pb()pb", &v1_expected);
  EXPECT_THAT(v1_response, EqualsProto(v1_expected));
}

TEST_F(GetValuesAdapterTest, V1RequestWithTwoKeysReturnsOk) {
  UDFExecutionMetadata udf_metadata;
  TextFormat::ParseFromString(kEmptyMetadata, &udf_metadata);
  UDFArgument arg;
  TextFormat::ParseFromString(R"(
tags {
  values {
    string_value: "custom"
  }
  values {
    string_value: "keys"
  }
}
data {
  list_value {
    values {
      string_value: "key1"
    }
    values {
      string_value: "key2"
    }
  }
})",
                              &arg);
<<<<<<< HEAD
  application_pa::KeyGroupOutputs key_group_outputs;
=======
  application_pa::PartitionOutput partition_output;
>>>>>>> 97b0d71a
  TextFormat::ParseFromString(R"(
  key_group_outputs: {
    tags: "custom"
    tags: "keys"
    key_values: {
      key: "key1"
      value: {
        value: {
          string_value: "value1"
        }
      }
    }
    key_values: {
      key: "key2"
      value: {
        value: {
          string_value: "value2"
        }
      }
    }
  }
)",
<<<<<<< HEAD
                              &key_group_outputs);
  EXPECT_CALL(mock_udf_client_,
              ExecuteCode(testing::_, EqualsProto(udf_metadata),
                          testing::ElementsAre(EqualsProto(arg))))
      .WillOnce(Return(
          application_pa::KeyGroupOutputsToJson(key_group_outputs).value()));
=======
                              &partition_output);
  EXPECT_CALL(mock_udf_client_,
              ExecuteCode(testing::_, EqualsProto(udf_metadata),
                          testing::ElementsAre(EqualsProto(arg)), testing::_))
      .WillOnce(Return(
          application_pa::PartitionOutputToJson(partition_output).value()));
>>>>>>> 97b0d71a

  v1::GetValuesRequest v1_request;
  v1_request.add_keys("key1");
  v1_request.add_keys("key2");
  v1::GetValuesResponse v1_response;
  auto status = get_values_adapter_->CallV2Handler(*request_context_factory_,
                                                   v1_request, v1_response);
  ASSERT_TRUE(status.ok());
  v1::GetValuesResponse v1_expected;
  TextFormat::ParseFromString(
      R"pb(
        keys {
        key: "key1"
        value {
          value {
            string_value: "value1"
          }
        }
      }
      keys {
        key: "key2"
        value {
          value {
            string_value: "value2"
          }
        }
      }
      })pb",
      &v1_expected);
<<<<<<< HEAD
=======
  EXPECT_THAT(v1_response, EqualsProto(v1_expected));
}

TEST_F(GetValuesAdapterTest, V1RequestSeparatesTwoKeysReturnsOk) {
  UDFExecutionMetadata udf_metadata;
  TextFormat::ParseFromString(kEmptyMetadata, &udf_metadata);
  UDFArgument arg;
  TextFormat::ParseFromString(R"(
tags {
  values {
    string_value: "custom"
  }
  values {
    string_value: "keys"
  }
}
data {
  list_value {
    values {
      string_value: "key1"
    }
    values {
      string_value: "key2"
    }
  }
})",
                              &arg);
  application_pa::PartitionOutput partition_output;
  TextFormat::ParseFromString(R"(
  key_group_outputs: {
    tags: "custom"
    tags: "keys"
    key_values: {
      key: "key1"
      value: {
        value: {
          string_value: "value1"
        }
      }
    }
    key_values: {
      key: "key2"
      value: {
        value: {
          string_value: "value2"
        }
      }
    }
  }
)",
                              &partition_output);
  EXPECT_CALL(mock_udf_client_,
              ExecuteCode(testing::_, EqualsProto(udf_metadata),
                          testing::ElementsAre(EqualsProto(arg)), testing::_))
      .WillOnce(Return(
          application_pa::PartitionOutputToJson(partition_output).value()));

  v1::GetValuesRequest v1_request;
  v1_request.add_keys("key1,key2");
  v1::GetValuesResponse v1_response;
  auto status = get_values_adapter_->CallV2Handler(*request_context_factory_,
                                                   v1_request, v1_response);
  ASSERT_TRUE(status.ok());
  v1::GetValuesResponse v1_expected;
  TextFormat::ParseFromString(
      R"pb(
        keys {
        key: "key1"
        value {
          value {
            string_value: "value1"
          }
        }
      }
      keys {
        key: "key2"
        value {
          value {
            string_value: "value2"
          }
        }
      }
      })pb",
      &v1_expected);
>>>>>>> 97b0d71a
  EXPECT_THAT(v1_response, EqualsProto(v1_expected));
}

TEST_F(GetValuesAdapterTest, V1RequestWithTwoKeyGroupsReturnsOk) {
  UDFExecutionMetadata udf_metadata;
  TextFormat::ParseFromString(kEmptyMetadata, &udf_metadata);
  UDFArgument arg1, arg2;
  TextFormat::ParseFromString(R"(
tags {
  values {
    string_value: "custom"
  }
  values {
    string_value: "renderUrls"
  }
}
data {
  list_value {
    values {
      string_value: "key1"
    }
  }
})",
                              &arg1);
  TextFormat::ParseFromString(R"(
tags {
  values {
    string_value: "custom"
  }
  values {
    string_value: "adComponentRenderUrls"
  }
}
data {
  list_value {
    values {
      string_value: "key2"
    }
  }
})",
                              &arg2);
<<<<<<< HEAD
  application_pa::KeyGroupOutputs key_group_outputs;
=======
  application_pa::PartitionOutput partition_output;
>>>>>>> 97b0d71a
  TextFormat::ParseFromString(R"(
  key_group_outputs: {
    tags: "custom"
    tags: "renderUrls"
    key_values: {
      key: "key1"
      value: {
        value: {
          string_value: "value1"
        }
      }
    }
  }
  key_group_outputs: {
    tags: "custom"
    tags: "adComponentRenderUrls"
    key_values: {
      key: "key2"
      value: {
        value: {
          string_value: "value2"
        }
      }
    }
  }
)",
<<<<<<< HEAD
                              &key_group_outputs);
  EXPECT_CALL(
      mock_udf_client_,
      ExecuteCode(testing::_, EqualsProto(udf_metadata),
                  testing::ElementsAre(EqualsProto(arg1), EqualsProto(arg2))))
      .WillOnce(Return(
          application_pa::KeyGroupOutputsToJson(key_group_outputs).value()));
=======
                              &partition_output);
  EXPECT_CALL(
      mock_udf_client_,
      ExecuteCode(testing::_, EqualsProto(udf_metadata),
                  testing::ElementsAre(EqualsProto(arg1), EqualsProto(arg2)),
                  testing::_))
      .WillOnce(Return(
          application_pa::PartitionOutputToJson(partition_output).value()));
>>>>>>> 97b0d71a

  v1::GetValuesRequest v1_request;
  v1_request.add_render_urls("key1");
  v1_request.add_ad_component_render_urls("key2");
  v1::GetValuesResponse v1_response;
  auto status = get_values_adapter_->CallV2Handler(*request_context_factory_,
                                                   v1_request, v1_response);
  ASSERT_TRUE(status.ok());
  v1::GetValuesResponse v1_expected;
  TextFormat::ParseFromString(R"pb(
                                render_urls {
                                  key: "key1"
                                  value { value { string_value: "value1" } }
                                }
                                ad_component_render_urls {
                                  key: "key2"
                                  value { value { string_value: "value2" } }
                                })pb",
                              &v1_expected);
  EXPECT_THAT(v1_response, EqualsProto(v1_expected));
}

TEST_F(GetValuesAdapterTest, V2ResponseIsNullReturnsError) {
  nlohmann::json output = R"({
    "keyGroupOutpus": []
  })"_json;
<<<<<<< HEAD
  EXPECT_CALL(mock_udf_client_, ExecuteCode(_, _, _))
=======
  EXPECT_CALL(mock_udf_client_, ExecuteCode(_, _, _, _))
>>>>>>> 97b0d71a
      .WillOnce(Return(output.dump()));

  v1::GetValuesRequest v1_request;
  v1_request.add_keys("key1");
  v1::GetValuesResponse v1_response;
  auto status = get_values_adapter_->CallV2Handler(*request_context_factory_,
                                                   v1_request, v1_response);
  EXPECT_FALSE(status.ok());
  v1::GetValuesResponse v1_expected;
  TextFormat::ParseFromString(R"pb()pb", &v1_expected);
  EXPECT_THAT(v1_response, EqualsProto(v1_expected));
}

TEST_F(GetValuesAdapterTest, KeyGroupOutputWithEmptyKVsReturnsOk) {
  nlohmann::json output = R"({
    "keyGroupOutputs": [{
        "keyValues": {},
        "tags": ["custom","keys"]
    }],
    "udfOutputApiVersion": 1
  })"_json;
<<<<<<< HEAD
  EXPECT_CALL(mock_udf_client_, ExecuteCode(_, _, _))
=======
  EXPECT_CALL(mock_udf_client_, ExecuteCode(_, _, _, _))
>>>>>>> 97b0d71a
      .WillOnce(Return(output.dump()));

  v1::GetValuesRequest v1_request;
  v1_request.add_keys("key1");
  v1::GetValuesResponse v1_response;
  auto status = get_values_adapter_->CallV2Handler(*request_context_factory_,
                                                   v1_request, v1_response);
  ASSERT_TRUE(status.ok()) << status.error_message();
  v1::GetValuesResponse v1_expected;
  TextFormat::ParseFromString(R"pb()pb", &v1_expected);
  EXPECT_THAT(v1_response, EqualsProto(v1_expected));
}

TEST_F(GetValuesAdapterTest, KeyGroupOutputWithInvalidNamespaceTagIsIgnored) {
  nlohmann::json output = R"({
    "keyGroupOutputs": [{
        "keyValues": { "key1": { "value": "value1" } },
        "tags": ["custom","invalidTag"]
    }],
    "udfOutputApiVersion": 1
  })"_json;
<<<<<<< HEAD
  EXPECT_CALL(mock_udf_client_, ExecuteCode(_, _, _))
=======
  EXPECT_CALL(mock_udf_client_, ExecuteCode(_, _, _, _))
>>>>>>> 97b0d71a
      .WillOnce(Return(output.dump()));

  v1::GetValuesRequest v1_request;
  v1_request.add_keys("key1");
  v1::GetValuesResponse v1_response;
  auto status = get_values_adapter_->CallV2Handler(*request_context_factory_,
                                                   v1_request, v1_response);
  ASSERT_TRUE(status.ok()) << status.error_message();
  v1::GetValuesResponse v1_expected;
  TextFormat::ParseFromString(R"pb()pb", &v1_expected);
  EXPECT_THAT(v1_response, EqualsProto(v1_expected));
}

TEST_F(GetValuesAdapterTest, KeyGroupOutputWithNoCustomTagIsIgnored) {
  nlohmann::json output = R"({
    "keyGroupOutputs": [{
        "keyValues": { "key1": { "value": "value1" } },
        "tags": ["keys", "somethingelse"]
    }],
    "udfOutputApiVersion": 1
  })"_json;
<<<<<<< HEAD
  EXPECT_CALL(mock_udf_client_, ExecuteCode(_, _, _))
=======
  EXPECT_CALL(mock_udf_client_, ExecuteCode(_, _, _, _))
>>>>>>> 97b0d71a
      .WillOnce(Return(output.dump()));

  v1::GetValuesRequest v1_request;
  v1_request.add_keys("key1");
  v1::GetValuesResponse v1_response;
  auto status = get_values_adapter_->CallV2Handler(*request_context_factory_,
                                                   v1_request, v1_response);
  ASSERT_TRUE(status.ok());
  v1::GetValuesResponse v1_expected;
  TextFormat::ParseFromString(R"pb()pb", &v1_expected);
  EXPECT_THAT(v1_response, EqualsProto(v1_expected));
}

TEST_F(GetValuesAdapterTest, KeyGroupOutputWithNoNamespaceTagIsIgnored) {
  nlohmann::json output = R"({
    "keyGroupOutputs": [{
        "keyValues": { "key1": { "value": "value1" } },
        "tags": ["custom"]
    }],
    "udfOutputApiVersion": 1
  })"_json;
<<<<<<< HEAD
  EXPECT_CALL(mock_udf_client_, ExecuteCode(_, _, _))
=======
  EXPECT_CALL(mock_udf_client_, ExecuteCode(_, _, _, _))
>>>>>>> 97b0d71a
      .WillOnce(Return(output.dump()));

  v1::GetValuesRequest v1_request;
  v1_request.add_keys("key1");
  v1::GetValuesResponse v1_response;
  auto status = get_values_adapter_->CallV2Handler(*request_context_factory_,
                                                   v1_request, v1_response);
  ASSERT_TRUE(status.ok());
  v1::GetValuesResponse v1_expected;
  TextFormat::ParseFromString(R"pb()pb", &v1_expected);
  EXPECT_THAT(v1_response, EqualsProto(v1_expected));
}

TEST_F(GetValuesAdapterTest,
       KeyGroupOutputHasDuplicateNamespaceTagReturnsAllKeys) {
  nlohmann::json output = R"({
    "keyGroupOutputs": [{
        "keyValues": { "key1": { "value": "value1" } },
        "tags": ["custom", "keys"]
    },
    {
        "keyValues": { "key2": { "value": "value2" } },
        "tags": ["custom", "keys"]
    }],
    "udfOutputApiVersion": 1
  })"_json;
<<<<<<< HEAD
  EXPECT_CALL(mock_udf_client_, ExecuteCode(_, _, _))
=======
  EXPECT_CALL(mock_udf_client_, ExecuteCode(_, _, _, _))
>>>>>>> 97b0d71a
      .WillOnce(Return(output.dump()));

  v1::GetValuesRequest v1_request;
  v1_request.add_keys("key1");
  v1::GetValuesResponse v1_response;
  auto status = get_values_adapter_->CallV2Handler(*request_context_factory_,
                                                   v1_request, v1_response);
  ASSERT_TRUE(status.ok()) << status.error_message();
  v1::GetValuesResponse v1_expected;
  TextFormat::ParseFromString(R"pb(
                                keys {
                                  key: "key1"
                                  value { value { string_value: "value1" } }
                                }
                                keys {
                                  key: "key2"
                                  value { value { string_value: "value2" } }
                                })pb",
                              &v1_expected);
  EXPECT_THAT(v1_response, EqualsProto(v1_expected));
}

TEST_F(GetValuesAdapterTest, KeyGroupOutputHasDifferentValueTypesReturnsOk) {
  nlohmann::json output = R"({
    "keyGroupOutputs": [{
        "keyValues": {
          "key1": { "value": [[[1,2,3,4]],null,["123456789","123456789"],["v1"]] },
          "key2": { "value": {"k2":"v","k1":123} },
          "key3": { "value": "3"}
        },
        "tags": ["custom", "keys"]
    }],
    "udfOutputApiVersion": 1
  })"_json;
<<<<<<< HEAD
  EXPECT_CALL(mock_udf_client_, ExecuteCode(_, _, _))
=======
  EXPECT_CALL(mock_udf_client_, ExecuteCode(_, _, _, _))
>>>>>>> 97b0d71a
      .WillOnce(Return(output.dump()));

  v1::GetValuesRequest v1_request;
  v1_request.add_keys("key1");
  v1::GetValuesResponse v1_response;
  auto status = get_values_adapter_->CallV2Handler(*request_context_factory_,
                                                   v1_request, v1_response);
  ASSERT_TRUE(status.ok());
  v1::GetValuesResponse v1_expected;
  TextFormat::ParseFromString(
      R"pb(
        keys {
          key: "key1"
          value {
            value {
              list_value {
                values {
                  list_value {
                    values {
                      list_value {
                        values { number_value: 1 }
                        values { number_value: 2 }
                        values { number_value: 3 }
                        values { number_value: 4 }
                      }
                    }
                  }
                }
                values { null_value: NULL_VALUE }
                values {
                  list_value {
                    values { string_value: "123456789" }
                    values { string_value: "123456789" }
                  }
                }
                values { list_value { values { string_value: "v1" } } }
              }
            }
          }
        }
        keys {
          key: "key2"
          value {
            value {
              struct_value {
                fields {
                  key: "k1"
                  value { number_value: 123 }
                }
                fields {
                  key: "k2"
                  value { string_value: "v" }
                }
              }
            }
          }
        }
        keys {
          key: "key3"
          value { value { number_value: 3 } }
        })pb",
      &v1_expected);
  EXPECT_THAT(v1_response, EqualsProto(v1_expected));
}

TEST_F(GetValuesAdapterTest, ValueWithStatusSuccess) {
  nlohmann::json output = R"({
    "keyGroupOutputs": [{
        "keyValues": { "key1": {
            "value": {
                "status": {
                    "code": 1,
                    "message": "some error message"
                }
            }
        } },
        "tags": ["custom", "keys"]
    }],
    "udfOutputApiVersion": 1
  })"_json;
<<<<<<< HEAD
  EXPECT_CALL(mock_udf_client_, ExecuteCode(_, _, _))
=======
  EXPECT_CALL(mock_udf_client_, ExecuteCode(_, _, _, _))
>>>>>>> 97b0d71a
      .WillOnce(Return(output.dump()));

  v1::GetValuesRequest v1_request;
  v1_request.add_keys("key1");
  v1::GetValuesResponse v1_response;
  auto status = get_values_adapter_->CallV2Handler(*request_context_factory_,
                                                   v1_request, v1_response);
  ASSERT_TRUE(status.ok());
  v1::GetValuesResponse v1_expected;
  TextFormat::ParseFromString(
      R"pb(
        keys {
          key: "key1"
          value {
            value {
              struct_value {
                fields {
                  key: "status"
                  value {
                    struct_value {
                      fields {
                        key: "code"
                        value { number_value: 1 }
                      }
                      fields {
                        key: "message"
                        value { string_value: "some error message" }
                      }
                    }
                  }
                }
              }
            }
          }
        })pb",
<<<<<<< HEAD
=======
      &v1_expected);
  EXPECT_THAT(v1_response, EqualsProto(v1_expected));
}

TEST_F(GetValuesAdapterTest, V1RequestWithInterestGroupNamesReturnsOk) {
  UDFExecutionMetadata udf_metadata;
  TextFormat::ParseFromString(kEmptyMetadata, &udf_metadata);
  UDFArgument arg;
  TextFormat::ParseFromString(R"(
tags {
  values {
    string_value: "custom"
  }
  values {
    string_value: "interestGroupNames"
  }
}
data {
  list_value {
    values {
      string_value: "interestGroup1"
    }
    values {
      string_value: "interestGroup2"
    }
  }
})",
                              &arg);
  application_pa::PartitionOutput partition_output;
  TextFormat::ParseFromString(R"(
  key_group_outputs: {
    tags: "custom"
    tags: "interestGroupNames"
    key_values: {
      key: "interestGroup1"
      value: {
        value: {
          string_value: "value1"
        }
      }
    }
    key_values: {
      key: "interestGroup2"
      value: {
        value: {
          string_value: "{\"priorityVector\":{\"signal1\":1}}"
        }
      }
    }
  }
)",
                              &partition_output);
  EXPECT_CALL(mock_udf_client_,
              ExecuteCode(testing::_, EqualsProto(udf_metadata),
                          testing::ElementsAre(EqualsProto(arg)), testing::_))
      .WillOnce(Return(
          application_pa::PartitionOutputToJson(partition_output).value()));

  v1::GetValuesRequest v1_request;
  v1_request.add_interest_group_names("interestGroup1");
  v1_request.add_interest_group_names("interestGroup2");
  v1::GetValuesResponse v1_response;
  auto status = get_values_adapter_->CallV2Handler(*request_context_factory_,
                                                   v1_request, v1_response);
  ASSERT_TRUE(status.ok()) << status.error_message();
  v1::GetValuesResponse v1_expected;
  TextFormat::ParseFromString(
      R"pb(
        per_interest_group_data {
          key: "interestGroup1"
          value { value { string_value: "value1" } }
        }
        per_interest_group_data {
          key: "interestGroup2"
          value {
            value {
              struct_value {
                fields {
                  key: "priorityVector"
                  value {
                    struct_value {
                      fields {
                        key: "signal1"
                        value { number_value: 1 }
                      }

                    }
                  }
                }
              }
            }
          }
        })pb",
>>>>>>> 97b0d71a
      &v1_expected);
  EXPECT_THAT(v1_response, EqualsProto(v1_expected));
}

}  // namespace
}  // namespace kv_server<|MERGE_RESOLUTION|>--- conflicted
+++ resolved
@@ -54,10 +54,7 @@
         mock_udf_client_, fake_key_fetcher_manager_);
     get_values_adapter_ = GetValuesAdapter::Create(std::move(v2_handler_));
     InitMetricsContextMap();
-<<<<<<< HEAD
-=======
     request_context_factory_ = std::make_unique<RequestContextFactory>();
->>>>>>> 97b0d71a
   }
 
   privacy_sandbox::server_common::FakeKeyFetcherManager
@@ -65,10 +62,7 @@
   std::unique_ptr<GetValuesAdapter> get_values_adapter_;
   std::unique_ptr<GetValuesV2Handler> v2_handler_;
   MockUdfClient mock_udf_client_;
-<<<<<<< HEAD
-=======
   std::unique_ptr<RequestContextFactory> request_context_factory_;
->>>>>>> 97b0d71a
 };
 
 TEST_F(GetValuesAdapterTest, EmptyRequestReturnsEmptyResponse) {
@@ -76,15 +70,9 @@
   TextFormat::ParseFromString(kEmptyMetadata, &udf_metadata);
   nlohmann::json output = nlohmann::json::parse(R"({"keyGroupOutputs": {}})");
 
-<<<<<<< HEAD
-  EXPECT_CALL(
-      mock_udf_client_,
-      ExecuteCode(testing::_, EqualsProto(udf_metadata), testing::IsEmpty()))
-=======
   EXPECT_CALL(mock_udf_client_,
               ExecuteCode(testing::_, EqualsProto(udf_metadata),
                           testing::IsEmpty(), testing::_))
->>>>>>> 97b0d71a
       .WillOnce(Return(output.dump()));
 
   v1::GetValuesRequest v1_request;
@@ -121,11 +109,7 @@
   }
 })",
                               &arg);
-<<<<<<< HEAD
-  application_pa::KeyGroupOutputs key_group_outputs;
-=======
   application_pa::PartitionOutput partition_output;
->>>>>>> 97b0d71a
   TextFormat::ParseFromString(R"(
   key_group_outputs: {
     tags: "custom"
@@ -148,21 +132,12 @@
     }
   }
 )",
-<<<<<<< HEAD
-                              &key_group_outputs);
-  EXPECT_CALL(mock_udf_client_,
-              ExecuteCode(testing::_, EqualsProto(udf_metadata),
-                          testing::ElementsAre(EqualsProto(arg))))
-      .WillOnce(Return(
-          application_pa::KeyGroupOutputsToJson(key_group_outputs).value()));
-=======
                               &partition_output);
   EXPECT_CALL(mock_udf_client_,
               ExecuteCode(testing::_, EqualsProto(udf_metadata),
                           testing::ElementsAre(EqualsProto(arg)), testing::_))
       .WillOnce(Return(
           application_pa::PartitionOutputToJson(partition_output).value()));
->>>>>>> 97b0d71a
 
   v1::GetValuesRequest v1_request;
   v1_request.add_keys("key1");
@@ -192,8 +167,6 @@
       }
       })pb",
       &v1_expected);
-<<<<<<< HEAD
-=======
   EXPECT_THAT(v1_response, EqualsProto(v1_expected));
 }
 
@@ -278,7 +251,6 @@
       }
       })pb",
       &v1_expected);
->>>>>>> 97b0d71a
   EXPECT_THAT(v1_response, EqualsProto(v1_expected));
 }
 
@@ -320,11 +292,7 @@
   }
 })",
                               &arg2);
-<<<<<<< HEAD
-  application_pa::KeyGroupOutputs key_group_outputs;
-=======
   application_pa::PartitionOutput partition_output;
->>>>>>> 97b0d71a
   TextFormat::ParseFromString(R"(
   key_group_outputs: {
     tags: "custom"
@@ -351,15 +319,6 @@
     }
   }
 )",
-<<<<<<< HEAD
-                              &key_group_outputs);
-  EXPECT_CALL(
-      mock_udf_client_,
-      ExecuteCode(testing::_, EqualsProto(udf_metadata),
-                  testing::ElementsAre(EqualsProto(arg1), EqualsProto(arg2))))
-      .WillOnce(Return(
-          application_pa::KeyGroupOutputsToJson(key_group_outputs).value()));
-=======
                               &partition_output);
   EXPECT_CALL(
       mock_udf_client_,
@@ -368,7 +327,6 @@
                   testing::_))
       .WillOnce(Return(
           application_pa::PartitionOutputToJson(partition_output).value()));
->>>>>>> 97b0d71a
 
   v1::GetValuesRequest v1_request;
   v1_request.add_render_urls("key1");
@@ -395,11 +353,7 @@
   nlohmann::json output = R"({
     "keyGroupOutpus": []
   })"_json;
-<<<<<<< HEAD
-  EXPECT_CALL(mock_udf_client_, ExecuteCode(_, _, _))
-=======
   EXPECT_CALL(mock_udf_client_, ExecuteCode(_, _, _, _))
->>>>>>> 97b0d71a
       .WillOnce(Return(output.dump()));
 
   v1::GetValuesRequest v1_request;
@@ -421,11 +375,7 @@
     }],
     "udfOutputApiVersion": 1
   })"_json;
-<<<<<<< HEAD
-  EXPECT_CALL(mock_udf_client_, ExecuteCode(_, _, _))
-=======
   EXPECT_CALL(mock_udf_client_, ExecuteCode(_, _, _, _))
->>>>>>> 97b0d71a
       .WillOnce(Return(output.dump()));
 
   v1::GetValuesRequest v1_request;
@@ -447,11 +397,7 @@
     }],
     "udfOutputApiVersion": 1
   })"_json;
-<<<<<<< HEAD
-  EXPECT_CALL(mock_udf_client_, ExecuteCode(_, _, _))
-=======
   EXPECT_CALL(mock_udf_client_, ExecuteCode(_, _, _, _))
->>>>>>> 97b0d71a
       .WillOnce(Return(output.dump()));
 
   v1::GetValuesRequest v1_request;
@@ -473,11 +419,7 @@
     }],
     "udfOutputApiVersion": 1
   })"_json;
-<<<<<<< HEAD
-  EXPECT_CALL(mock_udf_client_, ExecuteCode(_, _, _))
-=======
   EXPECT_CALL(mock_udf_client_, ExecuteCode(_, _, _, _))
->>>>>>> 97b0d71a
       .WillOnce(Return(output.dump()));
 
   v1::GetValuesRequest v1_request;
@@ -499,11 +441,7 @@
     }],
     "udfOutputApiVersion": 1
   })"_json;
-<<<<<<< HEAD
-  EXPECT_CALL(mock_udf_client_, ExecuteCode(_, _, _))
-=======
   EXPECT_CALL(mock_udf_client_, ExecuteCode(_, _, _, _))
->>>>>>> 97b0d71a
       .WillOnce(Return(output.dump()));
 
   v1::GetValuesRequest v1_request;
@@ -530,11 +468,7 @@
     }],
     "udfOutputApiVersion": 1
   })"_json;
-<<<<<<< HEAD
-  EXPECT_CALL(mock_udf_client_, ExecuteCode(_, _, _))
-=======
   EXPECT_CALL(mock_udf_client_, ExecuteCode(_, _, _, _))
->>>>>>> 97b0d71a
       .WillOnce(Return(output.dump()));
 
   v1::GetValuesRequest v1_request;
@@ -569,11 +503,7 @@
     }],
     "udfOutputApiVersion": 1
   })"_json;
-<<<<<<< HEAD
-  EXPECT_CALL(mock_udf_client_, ExecuteCode(_, _, _))
-=======
   EXPECT_CALL(mock_udf_client_, ExecuteCode(_, _, _, _))
->>>>>>> 97b0d71a
       .WillOnce(Return(output.dump()));
 
   v1::GetValuesRequest v1_request;
@@ -654,11 +584,7 @@
     }],
     "udfOutputApiVersion": 1
   })"_json;
-<<<<<<< HEAD
-  EXPECT_CALL(mock_udf_client_, ExecuteCode(_, _, _))
-=======
   EXPECT_CALL(mock_udf_client_, ExecuteCode(_, _, _, _))
->>>>>>> 97b0d71a
       .WillOnce(Return(output.dump()));
 
   v1::GetValuesRequest v1_request;
@@ -694,8 +620,6 @@
             }
           }
         })pb",
-<<<<<<< HEAD
-=======
       &v1_expected);
   EXPECT_THAT(v1_response, EqualsProto(v1_expected));
 }
@@ -789,7 +713,6 @@
             }
           }
         })pb",
->>>>>>> 97b0d71a
       &v1_expected);
   EXPECT_THAT(v1_response, EqualsProto(v1_expected));
 }
