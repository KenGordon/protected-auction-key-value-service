/*
 * Copyright 2022 Google LLC
 *
 * Licensed under the Apache License, Version 2.0 (the "License");
 * you may not use this file except in compliance with the License.
 * You may obtain a copy of the License at
 *
 *      http://www.apache.org/licenses/LICENSE-2.0
 *
 * Unless required by applicable law or agreed to in writing, software
 * distributed under the License is distributed on an "AS IS" BASIS,
 * WITHOUT WARRANTIES OR CONDITIONS OF ANY KIND, either express or implied.
 * See the License for the specific language governing permissions and
 * limitations under the License.
 */

#ifndef COMPONENTS_DATA_SERVER_REQUEST_HANDLER_GET_VALUES_V2_HANDLER_H_
#define COMPONENTS_DATA_SERVER_REQUEST_HANDLER_GET_VALUES_V2_HANDLER_H_

#include <map>
#include <memory>
#include <string>
#include <string_view>
#include <utility>
#include <vector>

#include "absl/status/statusor.h"
#include "absl/strings/escaping.h"
#include "components/data_server/cache/cache.h"
<<<<<<< HEAD
#include "components/data_server/request_handler/compression.h"
=======
#include "components/data_server/request_handler/compression/compression.h"
>>>>>>> 97b0d71a
#include "components/telemetry/server_definition.h"
#include "components/udf/udf_client.h"
#include "components/util/request_context.h"
#include "grpcpp/grpcpp.h"
#include "public/query/v2/get_values_v2.grpc.pb.h"
#include "quiche/binary_http/binary_http_message.h"
#include "src/encryption/key_fetcher/key_fetcher_manager.h"

namespace kv_server {

<<<<<<< HEAD
// Content Type Header Name. Can be set for bhttp request to proto or json
// values below.
inline constexpr std::string_view kContentTypeHeader = "content-type";
// Protobuf Content Type Header Value.
inline constexpr std::string_view kContentEncodingProtoHeaderValue =
    "application/protobuf";
// Json Content Type Header Value.
inline constexpr std::string_view kContentEncodingJsonHeaderValue =
    "application/json";
=======
// Content Type Header Name. Can be set for ohttp request to proto or json
// values below.
inline constexpr std::string_view kContentTypeHeader = "content-type";
// Header in clear text http request/response that indicates which format is
// used by the payload. The more common "Content-Type" header is not used
// because most importantly that has CORS implications, and in addition, may not
// be forwarded by Envoy to gRPC.
inline constexpr std::string_view kKVContentTypeHeader = "kv-content-type";
// Protobuf Content Type Header Value.
inline constexpr std::string_view kContentEncodingProtoHeaderValue =
    "message/ad-auction-trusted-signals-request+proto";
// Json Content Type Header Value.
inline constexpr std::string_view kContentEncodingJsonHeaderValue =
    "message/ad-auction-trusted-signals-request+json";
inline constexpr std::string_view kContentEncodingCborHeaderValue =
    "message/ad-auction-trusted-signals-request";

bool IsSinglePartitionUseCase(const v2::GetValuesRequest& request);
>>>>>>> 97b0d71a

// Handles the request family of *GetValues.
// See the Service proto definition for details.
class GetValuesV2Handler {
 public:
  enum class ContentType { kCbor = 0, kJson = 1, kProto = 2 };

  static GetValuesV2Handler::ContentType GetContentType(
      const std::multimap<grpc::string_ref, grpc::string_ref>& headers,
      ContentType default_content_type);

  // Accepts a functor to create compression blob builder for testing purposes.
  explicit GetValuesV2Handler(
      const UdfClient& udf_client,
      privacy_sandbox::server_common::KeyFetcherManagerInterface&
          key_fetcher_manager,
      std::function<CompressionGroupConcatenator::FactoryFunctionType>
          create_compression_group_concatenator =
              &CompressionGroupConcatenator::Create)
      : udf_client_(udf_client),
        create_compression_group_concatenator_(
            std::move(create_compression_group_concatenator)),
        key_fetcher_manager_(key_fetcher_manager) {}
<<<<<<< HEAD

  grpc::Status GetValuesHttp(const v2::GetValuesHttpRequest& request,
                             google::api::HttpBody* response) const;

  grpc::Status GetValues(const v2::GetValuesRequest& request,
                         v2::GetValuesResponse* response) const;
=======

  grpc::Status GetValuesHttp(
      RequestContextFactory& request_context_factory,
      const std::multimap<grpc::string_ref, grpc::string_ref>& headers,
      const v2::GetValuesHttpRequest& request, google::api::HttpBody* response,
      ExecutionMetadata& execution_metadata) const;
>>>>>>> 97b0d71a

  grpc::Status GetValues(RequestContextFactory& request_context_factory,
                         const v2::GetValuesRequest& request,
                         v2::GetValuesResponse* response,
                         ExecutionMetadata& execution_metadata,
                         bool single_partition_use_case,
                         ContentType content_type) const;

  // Supports requests encrypted with a fixed key for debugging/demoing.
  // X25519 Secret key (priv key).
  // https://www.ietf.org/archive/id/draft-ietf-ohai-ohttp-03.html#appendix-A-2
  // 3c168975674b2fa8e465970b79c8dcf09f1c741626480bd4c6162fc5b6a98e1a
  //
  // The corresponding public key is
  // 31e1f05a740102115220e9af918f738674aec95f54db6e04eb705aae8e798155
  //
  // HPKE Configuration must be:
  // KEM: DHKEM(X25519, HKDF-SHA256) 0x0020
  // KDF: HKDF-SHA256 0x0001
  // AEAD: AES-256-GCM 0X0002
  // (https://github.com/WICG/turtledove/blob/main/FLEDGE_Key_Value_Server_API.md#encryption)
<<<<<<< HEAD
  grpc::Status ObliviousGetValues(const v2::ObliviousGetValuesRequest& request,
                                  google::api::HttpBody* response) const;

 private:
  enum class ContentType {
    kJson = 0,
    kProto,
  };
  ContentType GetContentType(
      const quiche::BinaryHttpRequest& deserialized_req) const;

  absl::Status GetValuesHttp(
      std::string_view request, std::string& json_response,
      ContentType content_type = ContentType::kJson) const;

  // On success, returns a BinaryHttpResponse with a successful response. The
  // reason that this is a separate function is so that the error status
  // returned from here can be encoded as a BinaryHTTP response code. So even if
  // this function fails, the final grpc code may still be ok.
  absl::StatusOr<quiche::BinaryHttpResponse>
  BuildSuccessfulGetValuesBhttpResponse(
      std::string_view bhttp_request_body) const;

  // Returns error only if the response cannot be serialized into Binary HTTP
  // response. For all other failures, the error status will be inside the
  // Binary HTTP message.
  absl::Status BinaryHttpGetValues(std::string_view bhttp_request_body,
                                   std::string& response) const;
=======
  //
  // The default content type for OHTTP is cbor.
  grpc::Status ObliviousGetValues(
      RequestContextFactory& request_context_factory,
      const std::multimap<grpc::string_ref, grpc::string_ref>& headers,
      const v2::ObliviousGetValuesRequest& request,
      google::api::HttpBody* response,
      ExecutionMetadata& execution_metadata) const;

 private:
  absl::Status GetValuesHttp(
      RequestContextFactory& request_context_factory, std::string_view request,
      std::string& json_response, ExecutionMetadata& execution_metadata,
      ContentType content_type = ContentType::kJson) const;

  // Invokes UDF to process one partition.
  absl::Status ProcessOnePartition(
      const RequestContextFactory& request_context_factory,
      const google::protobuf::Struct& req_metadata,
      const v2::RequestPartition& req_partition,
      v2::ResponsePartition& resp_partition,
      ExecutionMetadata& execution_metadata) const;

  // Invokes UDF to process multiple partitions.
  absl::Status ProcessMultiplePartitions(
      const RequestContextFactory& request_context_factory,
      const v2::GetValuesRequest& request, v2::GetValuesResponse& response,
      ExecutionMetadata& execution_metadata, ContentType content_type) const;
>>>>>>> 97b0d71a

  // Invokes UDF to process one partition.
  void ProcessOnePartition(RequestContext request_context,
                           const google::protobuf::Struct& req_metadata,
                           const v2::RequestPartition& req_partition,
                           v2::ResponsePartition& resp_partition) const;

  const UdfClient& udf_client_;
  std::function<CompressionGroupConcatenator::FactoryFunctionType>
      create_compression_group_concatenator_;
  privacy_sandbox::server_common::KeyFetcherManagerInterface&
      key_fetcher_manager_;
};

}  // namespace kv_server

#endif  // COMPONENTS_DATA_SERVER_REQUEST_HANDLER_GET_VALUES_V2_HANDLER_H_<|MERGE_RESOLUTION|>--- conflicted
+++ resolved
@@ -27,11 +27,7 @@
 #include "absl/status/statusor.h"
 #include "absl/strings/escaping.h"
 #include "components/data_server/cache/cache.h"
-<<<<<<< HEAD
-#include "components/data_server/request_handler/compression.h"
-=======
 #include "components/data_server/request_handler/compression/compression.h"
->>>>>>> 97b0d71a
 #include "components/telemetry/server_definition.h"
 #include "components/udf/udf_client.h"
 #include "components/util/request_context.h"
@@ -42,17 +38,6 @@
 
 namespace kv_server {
 
-<<<<<<< HEAD
-// Content Type Header Name. Can be set for bhttp request to proto or json
-// values below.
-inline constexpr std::string_view kContentTypeHeader = "content-type";
-// Protobuf Content Type Header Value.
-inline constexpr std::string_view kContentEncodingProtoHeaderValue =
-    "application/protobuf";
-// Json Content Type Header Value.
-inline constexpr std::string_view kContentEncodingJsonHeaderValue =
-    "application/json";
-=======
 // Content Type Header Name. Can be set for ohttp request to proto or json
 // values below.
 inline constexpr std::string_view kContentTypeHeader = "content-type";
@@ -71,7 +56,6 @@
     "message/ad-auction-trusted-signals-request";
 
 bool IsSinglePartitionUseCase(const v2::GetValuesRequest& request);
->>>>>>> 97b0d71a
 
 // Handles the request family of *GetValues.
 // See the Service proto definition for details.
@@ -95,21 +79,12 @@
         create_compression_group_concatenator_(
             std::move(create_compression_group_concatenator)),
         key_fetcher_manager_(key_fetcher_manager) {}
-<<<<<<< HEAD
-
-  grpc::Status GetValuesHttp(const v2::GetValuesHttpRequest& request,
-                             google::api::HttpBody* response) const;
-
-  grpc::Status GetValues(const v2::GetValuesRequest& request,
-                         v2::GetValuesResponse* response) const;
-=======
 
   grpc::Status GetValuesHttp(
       RequestContextFactory& request_context_factory,
       const std::multimap<grpc::string_ref, grpc::string_ref>& headers,
       const v2::GetValuesHttpRequest& request, google::api::HttpBody* response,
       ExecutionMetadata& execution_metadata) const;
->>>>>>> 97b0d71a
 
   grpc::Status GetValues(RequestContextFactory& request_context_factory,
                          const v2::GetValuesRequest& request,
@@ -131,36 +106,6 @@
   // KDF: HKDF-SHA256 0x0001
   // AEAD: AES-256-GCM 0X0002
   // (https://github.com/WICG/turtledove/blob/main/FLEDGE_Key_Value_Server_API.md#encryption)
-<<<<<<< HEAD
-  grpc::Status ObliviousGetValues(const v2::ObliviousGetValuesRequest& request,
-                                  google::api::HttpBody* response) const;
-
- private:
-  enum class ContentType {
-    kJson = 0,
-    kProto,
-  };
-  ContentType GetContentType(
-      const quiche::BinaryHttpRequest& deserialized_req) const;
-
-  absl::Status GetValuesHttp(
-      std::string_view request, std::string& json_response,
-      ContentType content_type = ContentType::kJson) const;
-
-  // On success, returns a BinaryHttpResponse with a successful response. The
-  // reason that this is a separate function is so that the error status
-  // returned from here can be encoded as a BinaryHTTP response code. So even if
-  // this function fails, the final grpc code may still be ok.
-  absl::StatusOr<quiche::BinaryHttpResponse>
-  BuildSuccessfulGetValuesBhttpResponse(
-      std::string_view bhttp_request_body) const;
-
-  // Returns error only if the response cannot be serialized into Binary HTTP
-  // response. For all other failures, the error status will be inside the
-  // Binary HTTP message.
-  absl::Status BinaryHttpGetValues(std::string_view bhttp_request_body,
-                                   std::string& response) const;
-=======
   //
   // The default content type for OHTTP is cbor.
   grpc::Status ObliviousGetValues(
@@ -189,7 +134,6 @@
       const RequestContextFactory& request_context_factory,
       const v2::GetValuesRequest& request, v2::GetValuesResponse& response,
       ExecutionMetadata& execution_metadata, ContentType content_type) const;
->>>>>>> 97b0d71a
 
   // Invokes UDF to process one partition.
   void ProcessOnePartition(RequestContext request_context,
