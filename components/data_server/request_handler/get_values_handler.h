/*
 * Copyright 2022 Google LLC
 *
 * Licensed under the Apache License, Version 2.0 (the "License");
 * you may not use this file except in compliance with the License.
 * You may obtain a copy of the License at
 *
 *      http://www.apache.org/licenses/LICENSE-2.0
 *
 * Unless required by applicable law or agreed to in writing, software
 * distributed under the License is distributed on an "AS IS" BASIS,
 * WITHOUT WARRANTIES OR CONDITIONS OF ANY KIND, either express or implied.
 * See the License for the specific language governing permissions and
 * limitations under the License.
 */

#ifndef COMPONENTS_DATA_SERVER_REQUEST_HANDLER_GET_VALUES_HANDLER_H_
#define COMPONENTS_DATA_SERVER_REQUEST_HANDLER_GET_VALUES_HANDLER_H_

#include <memory>
#include <string>
#include <utility>

#include "components/data_server/request_handler/get_values_adapter.h"
#include "grpcpp/grpcpp.h"
#include "public/query/get_values.grpc.pb.h"
#include "src/google/protobuf/struct.pb.h"

namespace kv_server {

// Handles GetValuesRequests.
// See the Service proto definition for details.
class GetValuesHandler {
 public:
  explicit GetValuesHandler(const Cache& cache, const GetValuesAdapter& adapter,
                            bool use_v2, bool add_missing_keys_v1 = true)
      : cache_(std::move(cache)),
        adapter_(std::move(adapter)),
        use_v2_(use_v2),
        add_missing_keys_v1_(add_missing_keys_v1) {}

  // TODO: Implement hostname, ad/render url lookups.
<<<<<<< HEAD
  grpc::Status GetValues(const RequestContext& request_context,
=======
  grpc::Status GetValues(RequestContextFactory& request_context_factory,
>>>>>>> 97b0d71a
                         const v1::GetValuesRequest& request,
                         v1::GetValuesResponse* response) const;

 private:
  const Cache& cache_;
  const GetValuesAdapter& adapter_;
  // If true, routes requests through V2 (UDF). Otherwise, calls cache.
  const bool use_v2_;
  const bool add_missing_keys_v1_;
};

}  // namespace kv_server

#endif  // COMPONENTS_DATA_SERVER_REQUEST_HANDLER_GET_VALUES_HANDLER_H_<|MERGE_RESOLUTION|>--- conflicted
+++ resolved
@@ -40,11 +40,7 @@
         add_missing_keys_v1_(add_missing_keys_v1) {}
 
   // TODO: Implement hostname, ad/render url lookups.
-<<<<<<< HEAD
-  grpc::Status GetValues(const RequestContext& request_context,
-=======
   grpc::Status GetValues(RequestContextFactory& request_context_factory,
->>>>>>> 97b0d71a
                          const v1::GetValuesRequest& request,
                          v1::GetValuesResponse* response) const;
 
