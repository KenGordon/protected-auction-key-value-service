// Copyright 2022 Google LLC
//
// Licensed under the Apache License, Version 2.0 (the "License");
// you may not use this file except in compliance with the License.
// You may obtain a copy of the License at
//
//      http://www.apache.org/licenses/LICENSE-2.0
//
// Unless required by applicable law or agreed to in writing, software
// distributed under the License is distributed on an "AS IS" BASIS,
// WITHOUT WARRANTIES OR CONDITIONS OF ANY KIND, either express or implied.
// See the License for the specific language governing permissions and
// limitations under the License.

#include "components/data_server/request_handler/get_values_handler.h"

#include <iterator>
#include <string>
#include <utility>
#include <vector>

#include "absl/log/log.h"
#include "absl/strings/str_replace.h"
#include "absl/strings/str_split.h"
#include "components/data_server/request_handler/get_values_adapter.h"
#include "grpcpp/grpcpp.h"
#include "public/constants.h"
#include "public/query/get_values.grpc.pb.h"
#include "src/google/protobuf/message.h"
#include "src/google/protobuf/struct.pb.h"
#include "src/telemetry/telemetry.h"

namespace kv_server {
namespace {
using google::protobuf::RepeatedPtrField;
using google::protobuf::Struct;
using google::protobuf::Value;
using grpc::StatusCode;
using v1::GetValuesRequest;
using v1::GetValuesResponse;
using v1::KeyValueService;

absl::flat_hash_set<std::string_view> GetKeys(
    const RepeatedPtrField<std::string>& keys) {
  absl::flat_hash_set<std::string_view> key_list;
  for (const auto& key : keys) {
    for (absl::string_view individual_key :
         absl::StrSplit(key, kQueryArgDelimiter)) {
      key_list.insert(individual_key);
    }
  }
  return key_list;
}

void ProcessKeys(
    const RequestContext& request_context,
    const RepeatedPtrField<std::string>& keys, const Cache& cache,
    google::protobuf::Map<std::string, v1::V1SingleLookupResult>& result_struct,
    bool add_missing_keys_v1) {
  if (keys.empty()) return;
  auto actual_keys = GetKeys(keys);
  auto kv_pairs = cache.GetKeyValuePairs(request_context, actual_keys);
  // TODO(b/326118416): Record cache hit and miss metrics
  for (const auto& key : actual_keys) {
    v1::V1SingleLookupResult result;
    const auto key_iter = kv_pairs.find(key);
    if (key_iter == kv_pairs.end()) {
      if (add_missing_keys_v1) {
        auto status = result.mutable_status();
        status->set_code(static_cast<int>(absl::StatusCode::kNotFound));
        status->set_message("Key not found");
        result_struct[key] = std::move(result);
      }
    } else {
      Value value_proto;
      absl::Status status = google::protobuf::util::JsonStringToMessage(
          key_iter->second, &value_proto);
      if (status.ok()) {
        *result.mutable_value() = value_proto;
      } else {
        // If string is not a Json string that can be parsed into Value
        // proto, simply set it as pure string value to the response.
        google::protobuf::Value value;
        value.set_string_value(std::move(key_iter->second));
        *result.mutable_value() = std::move(value);
      }
      result_struct[key] = std::move(result);
    }
  }
}

}  // namespace

<<<<<<< HEAD
grpc::Status GetValuesHandler::GetValues(const RequestContext& request_context,
                                         const GetValuesRequest& request,
                                         GetValuesResponse* response) const {
=======
grpc::Status GetValuesHandler::GetValues(
    RequestContextFactory& request_context_factory,
    const GetValuesRequest& request, GetValuesResponse* response) const {
  const auto& request_context = request_context_factory.Get();
>>>>>>> 97b0d71a
  if (use_v2_) {
    PS_VLOG(5, request_context.GetPSLogContext())
        << "Using V2 adapter for " << request.DebugString();
    return adapter_.CallV2Handler(request_context_factory, request, *response);
  }
  if (!request.kv_internal().empty()) {
<<<<<<< HEAD
    VLOG(5) << "Processing kv_internal for " << request.DebugString();
=======
    PS_VLOG(5, request_context.GetPSLogContext())
        << "Processing kv_internal for " << request.DebugString();
>>>>>>> 97b0d71a
    ProcessKeys(request_context, request.kv_internal(), cache_,
                *response->mutable_kv_internal(), add_missing_keys_v1_);
  }
  if (!request.keys().empty()) {
<<<<<<< HEAD
    VLOG(5) << "Processing keys for " << request.DebugString();
    ProcessKeys(request_context, request.keys(), cache_,
                *response->mutable_keys(), add_missing_keys_v1_);
  }
  if (!request.render_urls().empty()) {
    VLOG(5) << "Processing render_urls for " << request.DebugString();
=======
    PS_VLOG(5, request_context.GetPSLogContext())
        << "Processing keys for " << request.DebugString();
    ProcessKeys(request_context, request.keys(), cache_,
                *response->mutable_keys(), add_missing_keys_v1_);
  }
  if (!request.interest_group_names().empty()) {
    PS_VLOG(5, request_context.GetPSLogContext())
        << "Processing interest_group_names for " << request.DebugString();
    ProcessKeys(request_context, request.interest_group_names(), cache_,
                *response->mutable_per_interest_group_data(),
                add_missing_keys_v1_);
  }
  if (!request.render_urls().empty()) {
    PS_VLOG(5, request_context.GetPSLogContext())
        << "Processing render_urls for " << request.DebugString();
>>>>>>> 97b0d71a
    ProcessKeys(request_context, request.render_urls(), cache_,
                *response->mutable_render_urls(), add_missing_keys_v1_);
  }
  if (!request.ad_component_render_urls().empty()) {
<<<<<<< HEAD
    VLOG(5) << "Processing ad_component_render_urls for "
            << request.DebugString();
=======
    PS_VLOG(5, request_context.GetPSLogContext())
        << "Processing ad_component_render_urls for " << request.DebugString();
>>>>>>> 97b0d71a
    ProcessKeys(request_context, request.ad_component_render_urls(), cache_,
                *response->mutable_ad_component_render_urls(),
                add_missing_keys_v1_);
  }
  return grpc::Status::OK;
}

}  // namespace kv_server<|MERGE_RESOLUTION|>--- conflicted
+++ resolved
@@ -91,40 +91,22 @@
 
 }  // namespace
 
-<<<<<<< HEAD
-grpc::Status GetValuesHandler::GetValues(const RequestContext& request_context,
-                                         const GetValuesRequest& request,
-                                         GetValuesResponse* response) const {
-=======
 grpc::Status GetValuesHandler::GetValues(
     RequestContextFactory& request_context_factory,
     const GetValuesRequest& request, GetValuesResponse* response) const {
   const auto& request_context = request_context_factory.Get();
->>>>>>> 97b0d71a
   if (use_v2_) {
     PS_VLOG(5, request_context.GetPSLogContext())
         << "Using V2 adapter for " << request.DebugString();
     return adapter_.CallV2Handler(request_context_factory, request, *response);
   }
   if (!request.kv_internal().empty()) {
-<<<<<<< HEAD
-    VLOG(5) << "Processing kv_internal for " << request.DebugString();
-=======
     PS_VLOG(5, request_context.GetPSLogContext())
         << "Processing kv_internal for " << request.DebugString();
->>>>>>> 97b0d71a
     ProcessKeys(request_context, request.kv_internal(), cache_,
                 *response->mutable_kv_internal(), add_missing_keys_v1_);
   }
   if (!request.keys().empty()) {
-<<<<<<< HEAD
-    VLOG(5) << "Processing keys for " << request.DebugString();
-    ProcessKeys(request_context, request.keys(), cache_,
-                *response->mutable_keys(), add_missing_keys_v1_);
-  }
-  if (!request.render_urls().empty()) {
-    VLOG(5) << "Processing render_urls for " << request.DebugString();
-=======
     PS_VLOG(5, request_context.GetPSLogContext())
         << "Processing keys for " << request.DebugString();
     ProcessKeys(request_context, request.keys(), cache_,
@@ -140,18 +122,12 @@
   if (!request.render_urls().empty()) {
     PS_VLOG(5, request_context.GetPSLogContext())
         << "Processing render_urls for " << request.DebugString();
->>>>>>> 97b0d71a
     ProcessKeys(request_context, request.render_urls(), cache_,
                 *response->mutable_render_urls(), add_missing_keys_v1_);
   }
   if (!request.ad_component_render_urls().empty()) {
-<<<<<<< HEAD
-    VLOG(5) << "Processing ad_component_render_urls for "
-            << request.DebugString();
-=======
     PS_VLOG(5, request_context.GetPSLogContext())
         << "Processing ad_component_render_urls for " << request.DebugString();
->>>>>>> 97b0d71a
     ProcessKeys(request_context, request.ad_component_render_urls(), cache_,
                 *response->mutable_ad_component_render_urls(),
                 add_missing_keys_v1_);
