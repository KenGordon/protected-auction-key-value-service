--- conflicted
+++ resolved
@@ -24,13 +24,9 @@
 #include "absl/log/log.h"
 #include "absl/status/statusor.h"
 #include "absl/strings/ascii.h"
-<<<<<<< HEAD
-#include "components/data_server/request_handler/ohttp_server_encryptor.h"
-=======
 #include "components/data/converters/cbor_converter.h"
 #include "components/data_server/request_handler/encryption/ohttp_server_encryptor.h"
 #include "components/data_server/request_handler/get_values_v2_status.h"
->>>>>>> 97b0d71a
 #include "components/telemetry/server_definition.h"
 #include "google/protobuf/util/json_util.h"
 #include "grpcpp/grpcpp.h"
@@ -41,20 +37,14 @@
 #include "public/query/v2/get_values_v2.grpc.pb.h"
 #include "quiche/oblivious_http/common/oblivious_http_header_key_config.h"
 #include "quiche/oblivious_http/oblivious_http_gateway.h"
-<<<<<<< HEAD
-=======
 #include "src/communication/encoding_utils.h"
 #include "src/communication/framing_utils.h"
->>>>>>> 97b0d71a
 #include "src/telemetry/telemetry.h"
 #include "src/util/status_macro/status_macros.h"
 
 namespace kv_server {
 namespace {
-<<<<<<< HEAD
-=======
 using google::protobuf::RepeatedPtrField;
->>>>>>> 97b0d71a
 using google::protobuf::util::JsonStringToMessage;
 using google::protobuf::util::MessageToJsonString;
 using grpc::StatusCode;
@@ -66,17 +56,6 @@
 constexpr std::string_view kAcceptEncodingHeader = "accept-encoding";
 constexpr std::string_view kContentEncodingHeader = "content-encoding";
 constexpr std::string_view kBrotliAlgorithmHeader = "br";
-<<<<<<< HEAD
-
-CompressionGroupConcatenator::CompressionType GetResponseCompressionType(
-    const std::vector<quiche::BinaryHttpMessage::Field>& headers) {
-  for (const quiche::BinaryHttpMessage::Field& header : headers) {
-    if (absl::AsciiStrToLower(header.name) != kAcceptEncodingHeader) continue;
-    // TODO(b/278271389): Right now for simplicity we support Accept-Encoding:
-    // br
-    if (absl::AsciiStrToLower(header.value) == kBrotliAlgorithmHeader) {
-      return CompressionGroupConcatenator::CompressionType::kBrotli;
-=======
 constexpr std::string_view kIsPas = "is_pas";
 
 absl::Status GetCompressionGroupContentAsJsonList(
@@ -217,133 +196,11 @@
                  kContentEncodingCborHeaderValue) {
         return ContentType::kCbor;
       }
->>>>>>> 97b0d71a
     }
   }
   return default_content_type;
 }
 
-<<<<<<< HEAD
-grpc::Status GetValuesV2Handler::GetValuesHttp(
-    const GetValuesHttpRequest& request,
-    google::api::HttpBody* response) const {
-  return FromAbslStatus(
-      GetValuesHttp(request.raw_body().data(), *response->mutable_data()));
-}
-
-absl::Status GetValuesV2Handler::GetValuesHttp(std::string_view request,
-                                               std::string& response,
-                                               ContentType content_type) const {
-  v2::GetValuesRequest request_proto;
-  if (content_type == ContentType::kJson) {
-    PS_RETURN_IF_ERROR(
-        google::protobuf::util::JsonStringToMessage(request, &request_proto));
-  } else {  // proto
-    if (!request_proto.ParseFromString(request)) {
-      auto error_message =
-          "Cannot parse request as a valid serilized proto object.";
-      VLOG(4) << error_message;
-      return absl::InvalidArgumentError(error_message);
-    }
-  }
-  VLOG(9) << "Converted the http request to proto: "
-          << request_proto.DebugString();
-  v2::GetValuesResponse response_proto;
-  PS_RETURN_IF_ERROR(GetValues(request_proto, &response_proto));
-  if (content_type == ContentType::kJson) {
-    return MessageToJsonString(response_proto, &response);
-  }
-  // content_type == proto
-  if (!response_proto.SerializeToString(&response)) {
-    auto error_message = "Cannot serialize the response as a proto.";
-    VLOG(4) << error_message;
-    return absl::InvalidArgumentError(error_message);
-  }
-  return absl::OkStatus();
-}
-
-grpc::Status GetValuesV2Handler::BinaryHttpGetValues(
-    const v2::BinaryHttpGetValuesRequest& bhttp_request,
-    google::api::HttpBody* response) const {
-  return FromAbslStatus(BinaryHttpGetValues(bhttp_request.raw_body().data(),
-                                            *response->mutable_data()));
-}
-
-GetValuesV2Handler::ContentType GetValuesV2Handler::GetContentType(
-    const quiche::BinaryHttpRequest& deserialized_req) const {
-  for (const auto& header : deserialized_req.GetHeaderFields()) {
-    if (absl::AsciiStrToLower(header.name) == kContentTypeHeader &&
-        absl::AsciiStrToLower(header.value) ==
-            kContentEncodingProtoHeaderValue) {
-      return ContentType::kProto;
-    }
-  }
-  return ContentType::kJson;
-}
-
-absl::StatusOr<quiche::BinaryHttpResponse>
-GetValuesV2Handler::BuildSuccessfulGetValuesBhttpResponse(
-    std::string_view bhttp_request_body) const {
-  VLOG(9) << "Handling the binary http layer";
-  PS_ASSIGN_OR_RETURN(quiche::BinaryHttpRequest deserialized_req,
-                      quiche::BinaryHttpRequest::Create(bhttp_request_body),
-                      _ << "Failed to deserialize binary http request");
-  VLOG(3) << "BinaryHttpGetValues request: " << deserialized_req.DebugString();
-  std::string response;
-  auto content_type = GetContentType(deserialized_req);
-  PS_RETURN_IF_ERROR(
-      GetValuesHttp(deserialized_req.body(), response, content_type));
-  quiche::BinaryHttpResponse bhttp_response(200);
-  if (content_type == ContentType::kProto) {
-    bhttp_response.AddHeaderField({
-        .name = std::string(kContentTypeHeader),
-        .value = std::string(kContentEncodingProtoHeaderValue),
-    });
-  }
-  bhttp_response.set_body(std::move(response));
-  return bhttp_response;
-}
-
-absl::Status GetValuesV2Handler::BinaryHttpGetValues(
-    std::string_view bhttp_request_body, std::string& response) const {
-  static quiche::BinaryHttpResponse const* kDefaultBhttpResponse =
-      new quiche::BinaryHttpResponse(500);
-  const quiche::BinaryHttpResponse* bhttp_response = kDefaultBhttpResponse;
-  absl::StatusOr<quiche::BinaryHttpResponse> maybe_successful_bhttp_response =
-      BuildSuccessfulGetValuesBhttpResponse(bhttp_request_body);
-  if (maybe_successful_bhttp_response.ok()) {
-    bhttp_response = &(maybe_successful_bhttp_response.value());
-  }
-  PS_ASSIGN_OR_RETURN(auto serialized_bhttp_response,
-                      bhttp_response->Serialize());
-
-  response = std::move(serialized_bhttp_response);
-  VLOG(9) << "BinaryHttpGetValues finished successfully";
-  return absl::OkStatus();
-}
-
-grpc::Status GetValuesV2Handler::ObliviousGetValues(
-    const ObliviousGetValuesRequest& oblivious_request,
-    google::api::HttpBody* oblivious_response) const {
-  VLOG(9) << "Received ObliviousGetValues request. ";
-  OhttpServerEncryptor encryptor(key_fetcher_manager_);
-  auto maybe_plain_text =
-      encryptor.DecryptRequest(oblivious_request.raw_body().data());
-  if (!maybe_plain_text.ok()) {
-    return FromAbslStatus(maybe_plain_text.status());
-  }
-  // Now process the binary http request
-  std::string response;
-  if (const auto s = BinaryHttpGetValues(*maybe_plain_text, response);
-      !s.ok()) {
-    return FromAbslStatus(s);
-  }
-  auto encrypted_response = encryptor.EncryptResponse(std::move(response));
-  if (!encrypted_response.ok()) {
-    return grpc::Status(grpc::StatusCode::INTERNAL,
-                        absl::StrCat(encrypted_response.status().code(), " : ",
-                                     encrypted_response.status().message()));
-=======
 bool IsSinglePartitionUseCase(const v2::GetValuesRequest& request) {
   const auto is_pas_field = request.metadata().fields().find(kIsPas);
   return (is_pas_field != request.metadata().fields().end() &&
@@ -514,7 +371,6 @@
         request_context_factory, request.metadata(), request.partitions(0),
         *response->mutable_single_partition(), execution_metadata);
     return GetExternalStatusForV2(response_status);
->>>>>>> 97b0d71a
   }
   const auto response_status =
       ProcessMultiplePartitions(request_context_factory, request, *response,
