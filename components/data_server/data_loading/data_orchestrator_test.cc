--- conflicted
+++ resolved
@@ -107,12 +107,8 @@
             .realtime_thread_pool_manager = realtime_thread_pool_manager_,
             .key_sharder =
                 kv_server::KeySharder(kv_server::ShardingFunction{/*seed=*/""}),
-<<<<<<< HEAD
-            .blob_prefix_allowlist = kv_server::BlobPrefixAllowlist("")}) {}
-=======
             .blob_prefix_allowlist = kv_server::BlobPrefixAllowlist(""),
             .log_context = log_context_}) {}
->>>>>>> 97b0d71a
 
   MockBlobStorageClient blob_client_;
   MockDeltaFileNotifier notifier_;
@@ -122,10 +118,7 @@
   MockCache cache_;
   MockRealtimeThreadPoolManager realtime_thread_pool_manager_;
   DataOrchestrator::Options options_;
-<<<<<<< HEAD
-=======
   privacy_sandbox::server_common::log::NoOpContext log_context_;
->>>>>>> 97b0d71a
 };
 
 TEST_F(DataOrchestratorTest, InitCacheListRetriesOnFailure) {
@@ -366,15 +359,9 @@
       .WillOnce(Return(ByMove(std::move(update_reader))))
       .WillOnce(Return(ByMove(std::move(delete_reader))));
 
-<<<<<<< HEAD
-  EXPECT_CALL(cache_, UpdateKeyValue("bar", "bar value", 3, _)).Times(1);
-  EXPECT_CALL(cache_, DeleteKey("bar", 3, _)).Times(1);
-  EXPECT_CALL(cache_, RemoveDeletedKeys(3, _)).Times(2);
-=======
   EXPECT_CALL(cache_, UpdateKeyValue(_, "bar", "bar value", 3, _)).Times(1);
   EXPECT_CALL(cache_, DeleteKey(_, "bar", 3, _)).Times(1);
   EXPECT_CALL(cache_, RemoveDeletedKeys(_, 3, _)).Times(2);
->>>>>>> 97b0d71a
 
   auto maybe_orchestrator = DataOrchestrator::TryCreate(options_);
   ASSERT_TRUE(maybe_orchestrator.ok());
@@ -557,15 +544,9 @@
       .WillOnce(Return(ByMove(std::move(update_reader))))
       .WillOnce(Return(ByMove(std::move(delete_reader))));
 
-<<<<<<< HEAD
-  EXPECT_CALL(cache_, UpdateKeyValue("bar", "bar value", 3, _)).Times(1);
-  EXPECT_CALL(cache_, DeleteKey("bar", 3, _)).Times(1);
-  EXPECT_CALL(cache_, RemoveDeletedKeys(3, _)).Times(2);
-=======
   EXPECT_CALL(cache_, UpdateKeyValue(_, "bar", "bar value", 3, _)).Times(1);
   EXPECT_CALL(cache_, DeleteKey(_, "bar", 3, _)).Times(1);
   EXPECT_CALL(cache_, RemoveDeletedKeys(_, 3, _)).Times(2);
->>>>>>> 97b0d71a
 
   EXPECT_TRUE(orchestrator->Start().ok());
   LOG(INFO) << "Created ContinuouslyLoadNewData";
@@ -640,15 +621,9 @@
       .WillOnce(Return(ByMove(std::move(update_reader))))
       .WillOnce(Return(ByMove(std::move(delete_reader))));
 
-<<<<<<< HEAD
-  EXPECT_CALL(strict_cache, RemoveDeletedKeys(0, _)).Times(1);
-  EXPECT_CALL(strict_cache, DeleteKey("shard2", 3, _)).Times(1);
-  EXPECT_CALL(strict_cache, RemoveDeletedKeys(3, _)).Times(1);
-=======
   EXPECT_CALL(strict_cache, RemoveDeletedKeys(_, 0, _)).Times(1);
   EXPECT_CALL(strict_cache, DeleteKey(_, "shard2", 3, _)).Times(1);
   EXPECT_CALL(strict_cache, RemoveDeletedKeys(_, 3, _)).Times(1);
->>>>>>> 97b0d71a
 
   auto sharded_options = DataOrchestrator::Options{
       .data_bucket = GetTestLocation().bucket,
@@ -663,12 +638,8 @@
       .num_shards = 2,
       .key_sharder =
           kv_server::KeySharder(kv_server::ShardingFunction{/*seed=*/""}),
-<<<<<<< HEAD
-      .blob_prefix_allowlist = BlobPrefixAllowlist("")};
-=======
       .blob_prefix_allowlist = BlobPrefixAllowlist(""),
       .log_context = log_context_};
->>>>>>> 97b0d71a
 
   auto maybe_orchestrator = DataOrchestrator::TryCreate(sharded_options);
   ASSERT_TRUE(maybe_orchestrator.ok());
