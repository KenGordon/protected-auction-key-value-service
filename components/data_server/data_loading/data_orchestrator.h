// Copyright 2022 Google LLC
//
// Licensed under the Apache License, Version 2.0 (the "License");
// you may not use this file except in compliance with the License.
// You may obtain a copy of the License at
//
//      http://www.apache.org/licenses/LICENSE-2.0
//
// Unless required by applicable law or agreed to in writing, software
// distributed under the License is distributed on an "AS IS" BASIS,
// WITHOUT WARRANTIES OR CONDITIONS OF ANY KIND, either express or implied.
// See the License for the specific language governing permissions and
// limitations under the License.

#ifndef COMPONENTS_DATA_SERVER_DATA_LOADING_DATA_ORCHESTRATOR_H_
#define COMPONENTS_DATA_SERVER_DATA_LOADING_DATA_ORCHESTRATOR_H_

#include <memory>
#include <string>
#include <thread>
#include <vector>

#include "absl/functional/any_invocable.h"
#include "absl/status/status.h"
#include "components/data/blob_storage/blob_prefix_allowlist.h"
#include "components/data/blob_storage/blob_storage_change_notifier.h"
#include "components/data/blob_storage/blob_storage_client.h"
#include "components/data/blob_storage/delta_file_notifier.h"
#include "components/data/realtime/realtime_notifier.h"
#include "components/data/realtime/realtime_thread_pool_manager.h"
#include "components/data_server/cache/cache.h"
#include "components/udf/udf_client.h"
#include "public/data_loading/readers/riegeli_stream_io.h"
#include "public/data_loading/readers/stream_record_reader_factory.h"
#include "public/sharding/key_sharder.h"

namespace kv_server {
// Coordinate data loading.
//
// This class is intended to be used in a single thread.
class DataOrchestrator {
 public:
  // Stops loading new data, if it is currently continuously loading new data.
  virtual ~DataOrchestrator() = default;

  struct Options {
    // bucket to keep loading data from.
    const std::string data_bucket;
    Cache& cache;
    BlobStorageClient& blob_client;
    DeltaFileNotifier& delta_notifier;
    BlobStorageChangeNotifier& change_notifier;
    UdfClient& udf_client;
    StreamRecordReaderFactory& delta_stream_reader_factory;
    RealtimeThreadPoolManager& realtime_thread_pool_manager;
    const int32_t shard_num = 0;
    const int32_t num_shards = 1;
    const KeySharder key_sharder;
    BlobPrefixAllowlist blob_prefix_allowlist;
<<<<<<< HEAD
=======
    privacy_sandbox::server_common::log::PSLogContext& log_context;
>>>>>>> 97b0d71a
  };

  // Creates initial state. Scans the bucket and initializes the cache with data
  // read from the files in the bucket.
  static absl::StatusOr<std::unique_ptr<DataOrchestrator>> TryCreate(
      Options options);

  // Starts a separate thread to monitor and load new data until the returned
  // this object is destructed.
  // Returns immediately without blocking.
  virtual absl::Status Start() = 0;
};
}  // namespace kv_server

#endif  // COMPONENTS_DATA_SERVER_DATA_LOADING_DATA_ORCHESTRATOR_H_<|MERGE_RESOLUTION|>--- conflicted
+++ resolved
@@ -57,10 +57,7 @@
     const int32_t num_shards = 1;
     const KeySharder key_sharder;
     BlobPrefixAllowlist blob_prefix_allowlist;
-<<<<<<< HEAD
-=======
     privacy_sandbox::server_common::log::PSLogContext& log_context;
->>>>>>> 97b0d71a
   };
 
   // Creates initial state. Scans the bucket and initializes the cache with data
