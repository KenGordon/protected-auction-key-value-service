// Copyright 2022 Google LLC
//
// Licensed under the Apache License, Version 2.0 (the "License");
// you may not use this file except in compliance with the License.
// You may obtain a copy of the License at
//
//      http://www.apache.org/licenses/LICENSE-2.0
//
// Unless required by applicable law or agreed to in writing, software
// distributed under the License is distributed on an "AS IS" BASIS,
// WITHOUT WARRANTIES OR CONDITIONS OF ANY KIND, either express or implied.
// See the License for the specific language governing permissions and
// limitations under the License.

#include "components/data_server/data_loading/data_orchestrator.h"

#include <algorithm>
#include <deque>
#include <utility>
#include <vector>

#include "absl/container/flat_hash_map.h"
#include "absl/functional/bind_front.h"
#include "absl/log/log.h"
#include "absl/strings/str_cat.h"
#include "components/data/file_group/file_group_search_utils.h"
#include "components/errors/retry.h"
#include "public/constants.h"
#include "public/data_loading/data_loading_generated.h"
#include "public/data_loading/filename_utils.h"
#include "public/data_loading/records_utils.h"
#include "public/sharding/sharding_function.h"
#include "src/telemetry/tracing.h"
#include "src/util/status_macro/status_macros.h"

namespace kv_server {
namespace {
// TODO(b/321716836): use the default prefix to apply cache updates for realtime
//  for now. This needs to be removed after we are done with directory support
//  for file updates.
constexpr std::string_view kDefaultPrefixForRealTimeUpdates = "";
constexpr std::string_view kDefaultDataSourceForRealtimeUpdates = "realtime";

using privacy_sandbox::server_common::TraceWithStatusOr;

// Holds an input stream pointing to a blob of Riegeli records.
class BlobRecordStream : public RecordStream {
 public:
  explicit BlobRecordStream(std::unique_ptr<BlobReader> blob_reader)
      : blob_reader_(std::move(blob_reader)) {}
  std::istream& Stream() { return blob_reader_->Stream(); }

 private:
  std::unique_ptr<BlobReader> blob_reader_;
};

void LogDataLoadingMetrics(std::string_view source,
                           const DataLoadingStats& data_loading_stats) {
  LogIfError(KVServerContextMap()
                 ->SafeMetric()
                 .LogUpDownCounter<kTotalRowsUpdatedInDataLoading>(
                     {{std::string(source),
                       static_cast<double>(
                           data_loading_stats.total_updated_records)}}));
  LogIfError(KVServerContextMap()
                 ->SafeMetric()
                 .LogUpDownCounter<kTotalRowsDeletedInDataLoading>(
                     {{std::string(source),
                       static_cast<double>(
                           data_loading_stats.total_deleted_records)}}));
  LogIfError(KVServerContextMap()
                 ->SafeMetric()
                 .LogUpDownCounter<kTotalRowsDroppedInDataLoading>(
                     {{std::string(source),
                       static_cast<double>(
                           data_loading_stats.total_dropped_records)}}));
}

<<<<<<< HEAD
absl::Status ApplyUpdateMutation(std::string_view prefix,
                                 const KeyValueMutationRecord& record,
                                 Cache& cache) {
  if (record.value_type() == Value::StringValue) {
    cache.UpdateKeyValue(record.key()->string_view(),
=======
absl::Status ApplyUpdateMutation(
    std::string_view prefix, const KeyValueMutationRecord& record, Cache& cache,
    privacy_sandbox::server_common::log::PSLogContext& log_context) {
  if (record.value_type() == Value::StringValue) {
    cache.UpdateKeyValue(log_context, record.key()->string_view(),
>>>>>>> 97b0d71a
                         GetRecordValue<std::string_view>(record),
                         record.logical_commit_time(), prefix);
    return absl::OkStatus();
  }
  if (record.value_type() == Value::StringSet) {
    auto values = GetRecordValue<std::vector<std::string_view>>(record);
<<<<<<< HEAD
    cache.UpdateKeyValueSet(record.key()->string_view(), absl::MakeSpan(values),
=======
    cache.UpdateKeyValueSet(log_context, record.key()->string_view(),
                            absl::MakeSpan(values),
                            record.logical_commit_time(), prefix);
    return absl::OkStatus();
  }
  if (record.value_type() == Value::UInt32Set) {
    auto values = GetRecordValue<std::vector<uint32_t>>(record);
    cache.UpdateKeyValueSet(log_context, record.key()->string_view(),
                            absl::MakeSpan(values),
                            record.logical_commit_time(), prefix);
    return absl::OkStatus();
  }
  if (record.value_type() == Value::UInt64Set) {
    auto values = GetRecordValue<std::vector<uint64_t>>(record);
    cache.UpdateKeyValueSet(log_context, record.key()->string_view(),
                            absl::MakeSpan(values),
>>>>>>> 97b0d71a
                            record.logical_commit_time(), prefix);
    return absl::OkStatus();
  }
  return absl::InvalidArgumentError(
      absl::StrCat("Record with key: ", record.key()->string_view(),
                   " has unsupported value type: ", record.value_type()));
}

<<<<<<< HEAD
absl::Status ApplyDeleteMutation(std::string_view prefix,
                                 const KeyValueMutationRecord& record,
                                 Cache& cache) {
  if (record.value_type() == Value::StringValue) {
    cache.DeleteKey(record.key()->string_view(), record.logical_commit_time(),
                    prefix);
=======
absl::Status ApplyDeleteMutation(
    std::string_view prefix, const KeyValueMutationRecord& record, Cache& cache,
    privacy_sandbox::server_common::log::PSLogContext& log_context) {
  if (record.value_type() == Value::StringValue) {
    cache.DeleteKey(log_context, record.key()->string_view(),
                    record.logical_commit_time(), prefix);
>>>>>>> 97b0d71a
    return absl::OkStatus();
  }
  if (record.value_type() == Value::StringSet) {
    auto values = GetRecordValue<std::vector<std::string_view>>(record);
<<<<<<< HEAD
    cache.DeleteValuesInSet(record.key()->string_view(), absl::MakeSpan(values),
=======
    cache.DeleteValuesInSet(log_context, record.key()->string_view(),
                            absl::MakeSpan(values),
                            record.logical_commit_time(), prefix);
    return absl::OkStatus();
  }
  if (record.value_type() == Value::UInt32Set) {
    auto values = GetRecordValue<std::vector<uint32_t>>(record);
    cache.DeleteValuesInSet(log_context, record.key()->string_view(),
                            absl::MakeSpan(values),
                            record.logical_commit_time(), prefix);
    return absl::OkStatus();
  }
  if (record.value_type() == Value::UInt64Set) {
    auto values = GetRecordValue<std::vector<uint64_t>>(record);
    cache.DeleteValuesInSet(log_context, record.key()->string_view(),
                            absl::MakeSpan(values),
>>>>>>> 97b0d71a
                            record.logical_commit_time(), prefix);
    return absl::OkStatus();
  }
  return absl::InvalidArgumentError(
      absl::StrCat("Record with key: ", record.key()->string_view(),
                   " has unsupported value type: ", record.value_type()));
}

<<<<<<< HEAD
bool ShouldProcessRecord(const KeyValueMutationRecord& record,
                         int64_t num_shards, int64_t server_shard_num,
                         const KeySharder& key_sharder,
                         DataLoadingStats& data_loading_stats) {
=======
bool ShouldProcessRecord(
    const KeyValueMutationRecord& record, int64_t num_shards,
    int64_t server_shard_num, const KeySharder& key_sharder,
    DataLoadingStats& data_loading_stats,
    privacy_sandbox::server_common::log::PSLogContext& log_context) {
>>>>>>> 97b0d71a
  if (num_shards <= 1) {
    return true;
  }
  auto sharding_result =
      key_sharder.GetShardNumForKey(record.key()->string_view(), num_shards);
  if (sharding_result.shard_num == server_shard_num) {
    return true;
  }
  data_loading_stats.total_dropped_records++;
  LOG_EVERY_N(ERROR, 100000) << absl::StrFormat(
      "Data does not belong to this shard replica. Key: %s, Sharding key (if "
      "regex matched): %s, Actual "
      "shard id: %d, Server's shard id: %d.",
      record.key()->string_view(), sharding_result.sharding_key,
      sharding_result.shard_num, server_shard_num);
  return false;
}

absl::Status ApplyKeyValueMutationToCache(
    std::string_view prefix, const KeyValueMutationRecord& record, Cache& cache,
<<<<<<< HEAD
    int64_t& max_timestamp, DataLoadingStats& data_loading_stats) {
  switch (record.mutation_type()) {
    case KeyValueMutationType::Update: {
      if (auto status = ApplyUpdateMutation(prefix, record, cache);
=======
    int64_t& max_timestamp, DataLoadingStats& data_loading_stats,
    privacy_sandbox::server_common::log::PSLogContext& log_context) {
  switch (record.mutation_type()) {
    case KeyValueMutationType::Update: {
      if (auto status = ApplyUpdateMutation(prefix, record, cache, log_context);
>>>>>>> 97b0d71a
          !status.ok()) {
        return status;
      }
      max_timestamp = std::max(max_timestamp, record.logical_commit_time());
      data_loading_stats.total_updated_records++;
      break;
    }
    case KeyValueMutationType::Delete: {
<<<<<<< HEAD
      if (auto status = ApplyDeleteMutation(prefix, record, cache);
=======
      if (auto status = ApplyDeleteMutation(prefix, record, cache, log_context);
>>>>>>> 97b0d71a
          !status.ok()) {
        return status;
      }
      max_timestamp = std::max(max_timestamp, record.logical_commit_time());
      data_loading_stats.total_deleted_records++;
      break;
    }
    default:
      return absl::InvalidArgumentError(
          absl::StrCat("Invalid mutation type: ",
                       EnumNameKeyValueMutationType(record.mutation_type())));
  }
  return absl::OkStatus();
}

absl::StatusOr<DataLoadingStats> LoadCacheWithData(
    std::string_view data_source, std::string_view prefix,
    StreamRecordReader& record_reader, Cache& cache, int64_t& max_timestamp,
    const int32_t server_shard_num, const int32_t num_shards,
<<<<<<< HEAD
    UdfClient& udf_client, const KeySharder& key_sharder) {
  DataLoadingStats data_loading_stats;
  const auto process_data_record_fn =
      [prefix, &cache, &max_timestamp, &data_loading_stats, server_shard_num,
       num_shards, &udf_client, &key_sharder](const DataRecord& data_record) {
        if (data_record.record_type() == Record::KeyValueMutationRecord) {
          const auto* record = data_record.record_as_KeyValueMutationRecord();
          if (!ShouldProcessRecord(*record, num_shards, server_shard_num,
                                   key_sharder, data_loading_stats)) {
            // NOTE: currently upstream logic retries on non-ok status
            // this will get us in a loop
            return absl::OkStatus();
          }
          return ApplyKeyValueMutationToCache(
              prefix, *record, cache, max_timestamp, data_loading_stats);
        } else if (data_record.record_type() ==
                   Record::UserDefinedFunctionsConfig) {
          const auto* udf_config =
              data_record.record_as_UserDefinedFunctionsConfig();
          VLOG(3) << "Setting UDF code snippet for version: "
                  << udf_config->version();
          return udf_client.SetCodeObject(CodeConfig{
              .js = udf_config->code_snippet()->str(),
              .udf_handler_name = udf_config->handler_name()->str(),
              .logical_commit_time = udf_config->logical_commit_time(),
              .version = udf_config->version()});
        }
        return absl::InvalidArgumentError("Received unsupported record.");
      };
=======
    UdfClient& udf_client, const KeySharder& key_sharder,
    privacy_sandbox::server_common::log::PSLogContext& log_context) {
  DataLoadingStats data_loading_stats;
  const auto process_data_record_fn = [prefix, &cache, &max_timestamp,
                                       &data_loading_stats, server_shard_num,
                                       num_shards, &udf_client, &key_sharder,
                                       &log_context](
                                          const DataRecord& data_record) {
    if (data_record.record_type() == Record::KeyValueMutationRecord) {
      const auto* record = data_record.record_as_KeyValueMutationRecord();
      if (!ShouldProcessRecord(*record, num_shards, server_shard_num,
                               key_sharder, data_loading_stats, log_context)) {
        // NOTE: currently upstream logic retries on non-ok status
        // this will get us in a loop
        return absl::OkStatus();
      }
      return ApplyKeyValueMutationToCache(prefix, *record, cache, max_timestamp,
                                          data_loading_stats, log_context);
    } else if (data_record.record_type() ==
               Record::UserDefinedFunctionsConfig) {
      const auto* udf_config =
          data_record.record_as_UserDefinedFunctionsConfig();
      PS_VLOG(3, log_context)
          << "Setting UDF code snippet for version: " << udf_config->version()
          << ", handler: " << udf_config->handler_name()->str()
          << ", code length: " << udf_config->code_snippet()->str().size();
      return udf_client.SetCodeObject(
          CodeConfig{
              .js = udf_config->code_snippet()->str(),
              .udf_handler_name = udf_config->handler_name()->str(),
              .logical_commit_time = udf_config->logical_commit_time(),
              .version = udf_config->version(),
          },
          log_context);
    }
    return absl::InvalidArgumentError("Received unsupported record.");
  };
>>>>>>> 97b0d71a
  // TODO(b/314302953): ReadStreamRecords will skip over individual records that
  // have errors. We should pass the file name to the function so that it will
  // appear in error logs.
  PS_RETURN_IF_ERROR(record_reader.ReadStreamRecords(
      [&process_data_record_fn](std::string_view raw) {
        return DeserializeDataRecord(raw, process_data_record_fn);
      }));
  LogDataLoadingMetrics(data_source, data_loading_stats);
  return data_loading_stats;
}

// Reads the file from `location` and updates the cache based on the delta read.
absl::StatusOr<DataLoadingStats> LoadCacheWithDataFromFile(
    const BlobStorageClient::DataLocation& location,
    const DataOrchestrator::Options& options) {
  PS_LOG(INFO, options.log_context) << "Loading " << location;
  int64_t max_timestamp = 0;
  auto& cache = options.cache;
  auto record_reader =
      options.delta_stream_reader_factory.CreateConcurrentReader(
          /*stream_factory=*/[&location, &options]() {
            return std::make_unique<BlobRecordStream>(
                options.blob_client.GetBlobReader(location));
          });
  PS_ASSIGN_OR_RETURN(auto metadata, record_reader->GetKVFileMetadata(),
                      _ << "Blob " << location);
  if (metadata.has_sharding_metadata() &&
      metadata.sharding_metadata().shard_num() != options.shard_num) {
<<<<<<< HEAD
    LOG(INFO) << "Blob " << location << " belongs to shard num "
              << metadata.sharding_metadata().shard_num()
              << " but server shard num is " << options.shard_num
              << " Skipping it.";
=======
    PS_LOG(INFO, options.log_context)
        << "Blob " << location << " belongs to shard num "
        << metadata.sharding_metadata().shard_num()
        << " but server shard num is " << options.shard_num << " Skipping it.";
>>>>>>> 97b0d71a
    return DataLoadingStats{
        .total_updated_records = 0,
        .total_deleted_records = 0,
        .total_dropped_records = 0,
    };
  }
  std::string file_name =
      location.prefix.empty()
          ? location.key
          : absl::StrCat(location.prefix, "/", location.key);
  PS_ASSIGN_OR_RETURN(
      auto data_loading_stats,
      LoadCacheWithData(file_name, location.prefix, *record_reader, cache,
                        max_timestamp, options.shard_num, options.num_shards,
<<<<<<< HEAD
                        options.udf_client, options.key_sharder),
      _ << "Blob: " << location);
  cache.RemoveDeletedKeys(max_timestamp, location.prefix);
=======
                        options.udf_client, options.key_sharder,
                        options.log_context),
      _ << "Blob: " << location);
  cache.RemoveDeletedKeys(options.log_context, max_timestamp, location.prefix);
>>>>>>> 97b0d71a
  return data_loading_stats;
}

absl::StatusOr<DataLoadingStats> TraceLoadCacheWithDataFromFile(
    BlobStorageClient::DataLocation location,
    const DataOrchestrator::Options& options) {
  return TraceWithStatusOr(
      [location, &options] {
        return LoadCacheWithDataFromFile(std::move(location), options);
      },
      "LoadCacheWithDataFromFile",
      {{"bucket", std::move(location.bucket)},
       {"prefix", std::move(location.prefix)},
       {"key", std::move(location.key)}});
}

class DataOrchestratorImpl : public DataOrchestrator {
 public:
  // `last_basename` is the last file seen during init. The cache is up to
  // date until this file.
  DataOrchestratorImpl(
      Options options,
      absl::flat_hash_map<std::string, std::string> prefix_last_basenames)
      : options_(std::move(options)),
        prefix_last_basenames_(std::move(prefix_last_basenames)) {}

  ~DataOrchestratorImpl() override {
    if (!data_loader_thread_) return;
    {
      absl::MutexLock l(&mu_);
      stop_ = true;
    }
    PS_LOG(INFO, options_.log_context)
        << "Sent cancel signal to data loader thread";
    PS_LOG(INFO, options_.log_context)
        << "Stopping loading new data from " << options_.data_bucket;
    if (options_.delta_notifier.IsRunning()) {
      if (const auto s = options_.delta_notifier.Stop(); !s.ok()) {
        PS_LOG(ERROR, options_.log_context) << "Failed to stop notify: " << s;
      }
    }
    PS_LOG(INFO, options_.log_context) << "Delta notifier stopped";
    data_loader_thread_->join();
    PS_LOG(INFO, options_.log_context) << "Stopped loading new data";
  }

  static absl::StatusOr<absl::flat_hash_map<std::string, std::string>> Init(
      Options& options) {
    auto ending_delta_files = LoadSnapshotFiles(options);
    if (!ending_delta_files.ok()) {
      return ending_delta_files.status();
    }
    for (const auto& prefix : options.blob_prefix_allowlist.Prefixes()) {
      auto location = BlobStorageClient::DataLocation{
          .bucket = options.data_bucket, .prefix = prefix};
      auto iter = ending_delta_files->find(prefix);
      auto maybe_filenames = options.blob_client.ListBlobs(
          location,
          {.prefix = std::string(FilePrefix<FileType::DELTA>()),
           .start_after =
               iter != ending_delta_files->end() ? iter->second : ""});
      if (!maybe_filenames.ok()) {
        return maybe_filenames.status();
      }
<<<<<<< HEAD
      LOG(INFO) << "Initializing cache with " << maybe_filenames->size()
                << " delta files from " << location;
=======
      PS_LOG(INFO, options.log_context)
          << "Initializing cache with " << maybe_filenames->size()
          << " delta files from " << location;
>>>>>>> 97b0d71a
      for (auto&& basename : std::move(*maybe_filenames)) {
        auto blob = BlobStorageClient::DataLocation{
            .bucket = options.data_bucket, .prefix = prefix, .key = basename};
        if (!IsDeltaFilename(blob.key)) {
<<<<<<< HEAD
          LOG(WARNING) << "Saw a file " << blob
                       << " not in delta file format. Skipping it.";
=======
          PS_LOG(WARNING, options.log_context)
              << "Saw a file " << blob
              << " not in delta file format. Skipping it.";
>>>>>>> 97b0d71a
          continue;
        }
        (*ending_delta_files)[prefix] = blob.key;
        if (const auto s = TraceLoadCacheWithDataFromFile(blob, options);
            !s.ok()) {
          return s.status();
        }
<<<<<<< HEAD
        LOG(INFO) << "Done loading " << blob;
=======
        PS_LOG(INFO, options.log_context) << "Done loading " << blob;
>>>>>>> 97b0d71a
      }
    }
    return ending_delta_files;
  }

  absl::Status Start() override {
    if (data_loader_thread_) {
      return absl::OkStatus();
    }
<<<<<<< HEAD
    LOG(INFO) << "Transitioning to state ContinuouslyLoadNewData";
=======
    PS_LOG(INFO, options_.log_context)
        << "Transitioning to state ContinuouslyLoadNewData";
>>>>>>> 97b0d71a
    auto prefix_last_basenames = prefix_last_basenames_;
    absl::Status status = options_.delta_notifier.Start(
        options_.change_notifier, {.bucket = options_.data_bucket},
        std::move(prefix_last_basenames),
        absl::bind_front(&DataOrchestratorImpl::EnqueueNewFilesToProcess,
                         this));
    if (!status.ok()) {
      return status;
    }
    data_loader_thread_ = std::make_unique<std::thread>(
        absl::bind_front(&DataOrchestratorImpl::ProcessNewFiles, this));

    return options_.realtime_thread_pool_manager.Start(
<<<<<<< HEAD
        [this, &cache = options_.cache,
=======
        [this, &cache = options_.cache, &log_context = options_.log_context,
>>>>>>> 97b0d71a
         &delta_stream_reader_factory = options_.delta_stream_reader_factory](
            const std::string& message_body) {
          return LoadCacheWithHighPriorityUpdates(
              kDefaultDataSourceForRealtimeUpdates,
              kDefaultPrefixForRealTimeUpdates, delta_stream_reader_factory,
<<<<<<< HEAD
              message_body, cache);
=======
              message_body, cache, log_context);
>>>>>>> 97b0d71a
        });
  }

 private:
  bool HasNewEventToProcess() const ABSL_EXCLUSIVE_LOCKS_REQUIRED(mu_) {
    return !unprocessed_basenames_.empty() || stop_ == true;
  }
  // Reads new files, if any, from the `unprocessed_basenames_` queue and
  // processes them one by one.
  //
  // On failure, puts the file back to the end of the queue and retry at a
  // later point.
  void ProcessNewFiles() {
    PS_LOG(INFO, options_.log_context)
        << "Thread for new file processing started";
    absl::Condition has_new_event(this,
                                  &DataOrchestratorImpl::HasNewEventToProcess);
    while (true) {
      std::string basename;
      {
        absl::MutexLock l(&mu_, has_new_event);
        if (stop_) {
          PS_LOG(INFO, options_.log_context)
              << "Thread for new file processing stopped";
          return;
        }
        basename = std::move(unprocessed_basenames_.back());
        unprocessed_basenames_.pop_back();
      }
<<<<<<< HEAD
      LOG(INFO) << "Loading " << basename;
      auto blob = ParseBlobName(basename);
      if (!IsDeltaFilename(blob.key)) {
        LOG(WARNING) << "Received file with invalid name: " << basename;
=======
      PS_LOG(INFO, options_.log_context) << "Loading " << basename;
      auto blob = ParseBlobName(basename);
      if (!IsDeltaFilename(blob.key)) {
        PS_LOG(WARNING, options_.log_context)
            << "Received file with invalid name: " << basename;
        continue;
      }
      if (!options_.blob_prefix_allowlist.Contains(blob.prefix)) {
        PS_LOG(WARNING, options_.log_context)
            << "Received file with prefix not allowlisted: " << basename;
>>>>>>> 97b0d71a
        continue;
      }
      if (!options_.blob_prefix_allowlist.Contains(blob.prefix)) {
        LOG(WARNING) << "Received file with prefix not allowlisted: "
                     << basename;
        continue;
      }
      RetryUntilOk(
          [this, &basename, &blob] {
            // TODO: distinguish status. Some can be retried while others
            // are fatal.
            return TraceLoadCacheWithDataFromFile(
                {.bucket = options_.data_bucket,
                 .prefix = blob.prefix,
                 .key = blob.key},
                options_);
          },
<<<<<<< HEAD
          "LoadNewFile", LogStatusSafeMetricsFn<kLoadNewFilesStatus>());
=======
          "LoadNewFile", LogStatusSafeMetricsFn<kLoadNewFilesStatus>(),
          options_.log_context);
>>>>>>> 97b0d71a
    }
  }

  // Puts newly found file names into `unprocessed_basenames_`.
  void EnqueueNewFilesToProcess(const std::string& basename) {
    absl::MutexLock l(&mu_);
    unprocessed_basenames_.push_front(basename);
    PS_LOG(INFO, options_.log_context)
        << "queued " << basename << " for loading";
    // TODO: block if the queue is too large: consumption is too slow.
  }

  // Loads snapshot files if there are any.
  // Returns the latest delta file to be included in a snapshot.
  static absl::StatusOr<absl::flat_hash_map<std::string, std::string>>
  LoadSnapshotFiles(const Options& options) {
    absl::flat_hash_map<std::string, std::string> ending_delta_files;
    for (const auto& prefix : options.blob_prefix_allowlist.Prefixes()) {
      auto location = BlobStorageClient::DataLocation{
          .bucket = options.data_bucket, .prefix = prefix};
<<<<<<< HEAD
      LOG(INFO) << "Initializing cache with snapshot file(s) from: "
                << location;
=======
      PS_LOG(INFO, options.log_context)
          << "Initializing cache with snapshot file(s) from: " << location;
>>>>>>> 97b0d71a
      PS_ASSIGN_OR_RETURN(
          auto snapshot_group,
          FindMostRecentFileGroup(
              location,
              FileGroupFilter{.file_type = FileType::SNAPSHOT,
                              .status = FileGroup::FileStatus::kComplete},
              options.blob_client));
      if (!snapshot_group.has_value()) {
<<<<<<< HEAD
        LOG(INFO) << "No snapshot files found in: " << location;
=======
        PS_LOG(INFO, options.log_context)
            << "No snapshot files found in: " << location;
>>>>>>> 97b0d71a
        continue;
      }
      for (const auto& snapshot : snapshot_group->Filenames()) {
        auto snapshot_blob = BlobStorageClient::DataLocation{
            .bucket = options.data_bucket, .prefix = prefix, .key = snapshot};
        auto record_reader =
            options.delta_stream_reader_factory.CreateConcurrentReader(
                /*stream_factory=*/[&snapshot_blob, &options]() {
                  return std::make_unique<BlobRecordStream>(
                      options.blob_client.GetBlobReader(snapshot_blob));
                });
        PS_ASSIGN_OR_RETURN(auto metadata, record_reader->GetKVFileMetadata());
        if (metadata.has_sharding_metadata() &&
            metadata.sharding_metadata().shard_num() != options.shard_num) {
<<<<<<< HEAD
          LOG(INFO) << "Snapshot " << snapshot_blob << " belongs to shard num "
                    << metadata.sharding_metadata().shard_num()
                    << " but server shard num is " << options.shard_num
                    << ". Skipping it.";
          continue;
        }
        LOG(INFO) << "Loading snapshot file: " << snapshot_blob;
=======
          PS_LOG(INFO, options.log_context)
              << "Snapshot " << snapshot_blob << " belongs to shard num "
              << metadata.sharding_metadata().shard_num()
              << " but server shard num is " << options.shard_num
              << ". Skipping it.";
          continue;
        }
        PS_LOG(INFO, options.log_context)
            << "Loading snapshot file: " << snapshot_blob;
>>>>>>> 97b0d71a
        PS_ASSIGN_OR_RETURN(
            auto stats, TraceLoadCacheWithDataFromFile(snapshot_blob, options));
        if (auto iter = ending_delta_files.find(prefix);
            iter == ending_delta_files.end() ||
            metadata.snapshot().ending_delta_file() > iter->second) {
          ending_delta_files[prefix] = metadata.snapshot().ending_delta_file();
        }
<<<<<<< HEAD
        LOG(INFO) << "Done loading snapshot file: " << snapshot_blob;
=======
        PS_LOG(INFO, options.log_context)
            << "Done loading snapshot file: " << snapshot_blob;
>>>>>>> 97b0d71a
      }
    }
    return ending_delta_files;
  }

  absl::StatusOr<DataLoadingStats> LoadCacheWithHighPriorityUpdates(
      std::string_view data_source, std::string_view prefix,
      StreamRecordReaderFactory& delta_stream_reader_factory,
<<<<<<< HEAD
      const std::string& record_string, Cache& cache) {
=======
      const std::string& record_string, Cache& cache,
      privacy_sandbox::server_common::log::PSLogContext& log_context) {
>>>>>>> 97b0d71a
    std::istringstream is(record_string);
    int64_t max_timestamp = 0;
    auto record_reader = delta_stream_reader_factory.CreateReader(is);
    return LoadCacheWithData(data_source, prefix, *record_reader, cache,
                             max_timestamp, options_.shard_num,
                             options_.num_shards, options_.udf_client,
<<<<<<< HEAD
                             options_.key_sharder);
=======
                             options_.key_sharder, log_context);
>>>>>>> 97b0d71a
  }

  const Options options_;
  absl::Mutex mu_;
  std::deque<std::string> unprocessed_basenames_ ABSL_GUARDED_BY(mu_);
  std::unique_ptr<std::thread> data_loader_thread_;
  bool stop_ ABSL_GUARDED_BY(mu_) = false;
  // last basename of file in initialization.
  absl::flat_hash_map<std::string, std::string> prefix_last_basenames_;
};

}  // namespace

absl::StatusOr<std::unique_ptr<DataOrchestrator>> DataOrchestrator::TryCreate(
    Options options) {
  const auto prefix_last_basenames = DataOrchestratorImpl::Init(options);
  if (!prefix_last_basenames.ok()) {
    return prefix_last_basenames.status();
  }
  auto orchestrator = std::make_unique<DataOrchestratorImpl>(
      std::move(options), std::move(prefix_last_basenames.value()));
  return orchestrator;
}
}  // namespace kv_server<|MERGE_RESOLUTION|>--- conflicted
+++ resolved
@@ -76,28 +76,17 @@
                            data_loading_stats.total_dropped_records)}}));
 }
 
-<<<<<<< HEAD
-absl::Status ApplyUpdateMutation(std::string_view prefix,
-                                 const KeyValueMutationRecord& record,
-                                 Cache& cache) {
-  if (record.value_type() == Value::StringValue) {
-    cache.UpdateKeyValue(record.key()->string_view(),
-=======
 absl::Status ApplyUpdateMutation(
     std::string_view prefix, const KeyValueMutationRecord& record, Cache& cache,
     privacy_sandbox::server_common::log::PSLogContext& log_context) {
   if (record.value_type() == Value::StringValue) {
     cache.UpdateKeyValue(log_context, record.key()->string_view(),
->>>>>>> 97b0d71a
                          GetRecordValue<std::string_view>(record),
                          record.logical_commit_time(), prefix);
     return absl::OkStatus();
   }
   if (record.value_type() == Value::StringSet) {
     auto values = GetRecordValue<std::vector<std::string_view>>(record);
-<<<<<<< HEAD
-    cache.UpdateKeyValueSet(record.key()->string_view(), absl::MakeSpan(values),
-=======
     cache.UpdateKeyValueSet(log_context, record.key()->string_view(),
                             absl::MakeSpan(values),
                             record.logical_commit_time(), prefix);
@@ -114,7 +103,6 @@
     auto values = GetRecordValue<std::vector<uint64_t>>(record);
     cache.UpdateKeyValueSet(log_context, record.key()->string_view(),
                             absl::MakeSpan(values),
->>>>>>> 97b0d71a
                             record.logical_commit_time(), prefix);
     return absl::OkStatus();
   }
@@ -123,28 +111,16 @@
                    " has unsupported value type: ", record.value_type()));
 }
 
-<<<<<<< HEAD
-absl::Status ApplyDeleteMutation(std::string_view prefix,
-                                 const KeyValueMutationRecord& record,
-                                 Cache& cache) {
-  if (record.value_type() == Value::StringValue) {
-    cache.DeleteKey(record.key()->string_view(), record.logical_commit_time(),
-                    prefix);
-=======
 absl::Status ApplyDeleteMutation(
     std::string_view prefix, const KeyValueMutationRecord& record, Cache& cache,
     privacy_sandbox::server_common::log::PSLogContext& log_context) {
   if (record.value_type() == Value::StringValue) {
     cache.DeleteKey(log_context, record.key()->string_view(),
                     record.logical_commit_time(), prefix);
->>>>>>> 97b0d71a
     return absl::OkStatus();
   }
   if (record.value_type() == Value::StringSet) {
     auto values = GetRecordValue<std::vector<std::string_view>>(record);
-<<<<<<< HEAD
-    cache.DeleteValuesInSet(record.key()->string_view(), absl::MakeSpan(values),
-=======
     cache.DeleteValuesInSet(log_context, record.key()->string_view(),
                             absl::MakeSpan(values),
                             record.logical_commit_time(), prefix);
@@ -161,7 +137,6 @@
     auto values = GetRecordValue<std::vector<uint64_t>>(record);
     cache.DeleteValuesInSet(log_context, record.key()->string_view(),
                             absl::MakeSpan(values),
->>>>>>> 97b0d71a
                             record.logical_commit_time(), prefix);
     return absl::OkStatus();
   }
@@ -170,18 +145,11 @@
                    " has unsupported value type: ", record.value_type()));
 }
 
-<<<<<<< HEAD
-bool ShouldProcessRecord(const KeyValueMutationRecord& record,
-                         int64_t num_shards, int64_t server_shard_num,
-                         const KeySharder& key_sharder,
-                         DataLoadingStats& data_loading_stats) {
-=======
 bool ShouldProcessRecord(
     const KeyValueMutationRecord& record, int64_t num_shards,
     int64_t server_shard_num, const KeySharder& key_sharder,
     DataLoadingStats& data_loading_stats,
     privacy_sandbox::server_common::log::PSLogContext& log_context) {
->>>>>>> 97b0d71a
   if (num_shards <= 1) {
     return true;
   }
@@ -202,18 +170,11 @@
 
 absl::Status ApplyKeyValueMutationToCache(
     std::string_view prefix, const KeyValueMutationRecord& record, Cache& cache,
-<<<<<<< HEAD
-    int64_t& max_timestamp, DataLoadingStats& data_loading_stats) {
-  switch (record.mutation_type()) {
-    case KeyValueMutationType::Update: {
-      if (auto status = ApplyUpdateMutation(prefix, record, cache);
-=======
     int64_t& max_timestamp, DataLoadingStats& data_loading_stats,
     privacy_sandbox::server_common::log::PSLogContext& log_context) {
   switch (record.mutation_type()) {
     case KeyValueMutationType::Update: {
       if (auto status = ApplyUpdateMutation(prefix, record, cache, log_context);
->>>>>>> 97b0d71a
           !status.ok()) {
         return status;
       }
@@ -222,11 +183,7 @@
       break;
     }
     case KeyValueMutationType::Delete: {
-<<<<<<< HEAD
-      if (auto status = ApplyDeleteMutation(prefix, record, cache);
-=======
       if (auto status = ApplyDeleteMutation(prefix, record, cache, log_context);
->>>>>>> 97b0d71a
           !status.ok()) {
         return status;
       }
@@ -246,37 +203,6 @@
     std::string_view data_source, std::string_view prefix,
     StreamRecordReader& record_reader, Cache& cache, int64_t& max_timestamp,
     const int32_t server_shard_num, const int32_t num_shards,
-<<<<<<< HEAD
-    UdfClient& udf_client, const KeySharder& key_sharder) {
-  DataLoadingStats data_loading_stats;
-  const auto process_data_record_fn =
-      [prefix, &cache, &max_timestamp, &data_loading_stats, server_shard_num,
-       num_shards, &udf_client, &key_sharder](const DataRecord& data_record) {
-        if (data_record.record_type() == Record::KeyValueMutationRecord) {
-          const auto* record = data_record.record_as_KeyValueMutationRecord();
-          if (!ShouldProcessRecord(*record, num_shards, server_shard_num,
-                                   key_sharder, data_loading_stats)) {
-            // NOTE: currently upstream logic retries on non-ok status
-            // this will get us in a loop
-            return absl::OkStatus();
-          }
-          return ApplyKeyValueMutationToCache(
-              prefix, *record, cache, max_timestamp, data_loading_stats);
-        } else if (data_record.record_type() ==
-                   Record::UserDefinedFunctionsConfig) {
-          const auto* udf_config =
-              data_record.record_as_UserDefinedFunctionsConfig();
-          VLOG(3) << "Setting UDF code snippet for version: "
-                  << udf_config->version();
-          return udf_client.SetCodeObject(CodeConfig{
-              .js = udf_config->code_snippet()->str(),
-              .udf_handler_name = udf_config->handler_name()->str(),
-              .logical_commit_time = udf_config->logical_commit_time(),
-              .version = udf_config->version()});
-        }
-        return absl::InvalidArgumentError("Received unsupported record.");
-      };
-=======
     UdfClient& udf_client, const KeySharder& key_sharder,
     privacy_sandbox::server_common::log::PSLogContext& log_context) {
   DataLoadingStats data_loading_stats;
@@ -314,7 +240,6 @@
     }
     return absl::InvalidArgumentError("Received unsupported record.");
   };
->>>>>>> 97b0d71a
   // TODO(b/314302953): ReadStreamRecords will skip over individual records that
   // have errors. We should pass the file name to the function so that it will
   // appear in error logs.
@@ -343,17 +268,10 @@
                       _ << "Blob " << location);
   if (metadata.has_sharding_metadata() &&
       metadata.sharding_metadata().shard_num() != options.shard_num) {
-<<<<<<< HEAD
-    LOG(INFO) << "Blob " << location << " belongs to shard num "
-              << metadata.sharding_metadata().shard_num()
-              << " but server shard num is " << options.shard_num
-              << " Skipping it.";
-=======
     PS_LOG(INFO, options.log_context)
         << "Blob " << location << " belongs to shard num "
         << metadata.sharding_metadata().shard_num()
         << " but server shard num is " << options.shard_num << " Skipping it.";
->>>>>>> 97b0d71a
     return DataLoadingStats{
         .total_updated_records = 0,
         .total_deleted_records = 0,
@@ -368,16 +286,10 @@
       auto data_loading_stats,
       LoadCacheWithData(file_name, location.prefix, *record_reader, cache,
                         max_timestamp, options.shard_num, options.num_shards,
-<<<<<<< HEAD
-                        options.udf_client, options.key_sharder),
-      _ << "Blob: " << location);
-  cache.RemoveDeletedKeys(max_timestamp, location.prefix);
-=======
                         options.udf_client, options.key_sharder,
                         options.log_context),
       _ << "Blob: " << location);
   cache.RemoveDeletedKeys(options.log_context, max_timestamp, location.prefix);
->>>>>>> 97b0d71a
   return data_loading_stats;
 }
 
@@ -442,26 +354,16 @@
       if (!maybe_filenames.ok()) {
         return maybe_filenames.status();
       }
-<<<<<<< HEAD
-      LOG(INFO) << "Initializing cache with " << maybe_filenames->size()
-                << " delta files from " << location;
-=======
       PS_LOG(INFO, options.log_context)
           << "Initializing cache with " << maybe_filenames->size()
           << " delta files from " << location;
->>>>>>> 97b0d71a
       for (auto&& basename : std::move(*maybe_filenames)) {
         auto blob = BlobStorageClient::DataLocation{
             .bucket = options.data_bucket, .prefix = prefix, .key = basename};
         if (!IsDeltaFilename(blob.key)) {
-<<<<<<< HEAD
-          LOG(WARNING) << "Saw a file " << blob
-                       << " not in delta file format. Skipping it.";
-=======
           PS_LOG(WARNING, options.log_context)
               << "Saw a file " << blob
               << " not in delta file format. Skipping it.";
->>>>>>> 97b0d71a
           continue;
         }
         (*ending_delta_files)[prefix] = blob.key;
@@ -469,11 +371,7 @@
             !s.ok()) {
           return s.status();
         }
-<<<<<<< HEAD
-        LOG(INFO) << "Done loading " << blob;
-=======
         PS_LOG(INFO, options.log_context) << "Done loading " << blob;
->>>>>>> 97b0d71a
       }
     }
     return ending_delta_files;
@@ -483,12 +381,8 @@
     if (data_loader_thread_) {
       return absl::OkStatus();
     }
-<<<<<<< HEAD
-    LOG(INFO) << "Transitioning to state ContinuouslyLoadNewData";
-=======
     PS_LOG(INFO, options_.log_context)
         << "Transitioning to state ContinuouslyLoadNewData";
->>>>>>> 97b0d71a
     auto prefix_last_basenames = prefix_last_basenames_;
     absl::Status status = options_.delta_notifier.Start(
         options_.change_notifier, {.bucket = options_.data_bucket},
@@ -502,21 +396,13 @@
         absl::bind_front(&DataOrchestratorImpl::ProcessNewFiles, this));
 
     return options_.realtime_thread_pool_manager.Start(
-<<<<<<< HEAD
-        [this, &cache = options_.cache,
-=======
         [this, &cache = options_.cache, &log_context = options_.log_context,
->>>>>>> 97b0d71a
          &delta_stream_reader_factory = options_.delta_stream_reader_factory](
             const std::string& message_body) {
           return LoadCacheWithHighPriorityUpdates(
               kDefaultDataSourceForRealtimeUpdates,
               kDefaultPrefixForRealTimeUpdates, delta_stream_reader_factory,
-<<<<<<< HEAD
-              message_body, cache);
-=======
               message_body, cache, log_context);
->>>>>>> 97b0d71a
         });
   }
 
@@ -546,12 +432,6 @@
         basename = std::move(unprocessed_basenames_.back());
         unprocessed_basenames_.pop_back();
       }
-<<<<<<< HEAD
-      LOG(INFO) << "Loading " << basename;
-      auto blob = ParseBlobName(basename);
-      if (!IsDeltaFilename(blob.key)) {
-        LOG(WARNING) << "Received file with invalid name: " << basename;
-=======
       PS_LOG(INFO, options_.log_context) << "Loading " << basename;
       auto blob = ParseBlobName(basename);
       if (!IsDeltaFilename(blob.key)) {
@@ -562,7 +442,6 @@
       if (!options_.blob_prefix_allowlist.Contains(blob.prefix)) {
         PS_LOG(WARNING, options_.log_context)
             << "Received file with prefix not allowlisted: " << basename;
->>>>>>> 97b0d71a
         continue;
       }
       if (!options_.blob_prefix_allowlist.Contains(blob.prefix)) {
@@ -580,12 +459,8 @@
                  .key = blob.key},
                 options_);
           },
-<<<<<<< HEAD
-          "LoadNewFile", LogStatusSafeMetricsFn<kLoadNewFilesStatus>());
-=======
           "LoadNewFile", LogStatusSafeMetricsFn<kLoadNewFilesStatus>(),
           options_.log_context);
->>>>>>> 97b0d71a
     }
   }
 
@@ -606,13 +481,8 @@
     for (const auto& prefix : options.blob_prefix_allowlist.Prefixes()) {
       auto location = BlobStorageClient::DataLocation{
           .bucket = options.data_bucket, .prefix = prefix};
-<<<<<<< HEAD
-      LOG(INFO) << "Initializing cache with snapshot file(s) from: "
-                << location;
-=======
       PS_LOG(INFO, options.log_context)
           << "Initializing cache with snapshot file(s) from: " << location;
->>>>>>> 97b0d71a
       PS_ASSIGN_OR_RETURN(
           auto snapshot_group,
           FindMostRecentFileGroup(
@@ -621,12 +491,8 @@
                               .status = FileGroup::FileStatus::kComplete},
               options.blob_client));
       if (!snapshot_group.has_value()) {
-<<<<<<< HEAD
-        LOG(INFO) << "No snapshot files found in: " << location;
-=======
         PS_LOG(INFO, options.log_context)
             << "No snapshot files found in: " << location;
->>>>>>> 97b0d71a
         continue;
       }
       for (const auto& snapshot : snapshot_group->Filenames()) {
@@ -641,15 +507,6 @@
         PS_ASSIGN_OR_RETURN(auto metadata, record_reader->GetKVFileMetadata());
         if (metadata.has_sharding_metadata() &&
             metadata.sharding_metadata().shard_num() != options.shard_num) {
-<<<<<<< HEAD
-          LOG(INFO) << "Snapshot " << snapshot_blob << " belongs to shard num "
-                    << metadata.sharding_metadata().shard_num()
-                    << " but server shard num is " << options.shard_num
-                    << ". Skipping it.";
-          continue;
-        }
-        LOG(INFO) << "Loading snapshot file: " << snapshot_blob;
-=======
           PS_LOG(INFO, options.log_context)
               << "Snapshot " << snapshot_blob << " belongs to shard num "
               << metadata.sharding_metadata().shard_num()
@@ -659,7 +516,6 @@
         }
         PS_LOG(INFO, options.log_context)
             << "Loading snapshot file: " << snapshot_blob;
->>>>>>> 97b0d71a
         PS_ASSIGN_OR_RETURN(
             auto stats, TraceLoadCacheWithDataFromFile(snapshot_blob, options));
         if (auto iter = ending_delta_files.find(prefix);
@@ -667,12 +523,8 @@
             metadata.snapshot().ending_delta_file() > iter->second) {
           ending_delta_files[prefix] = metadata.snapshot().ending_delta_file();
         }
-<<<<<<< HEAD
-        LOG(INFO) << "Done loading snapshot file: " << snapshot_blob;
-=======
         PS_LOG(INFO, options.log_context)
             << "Done loading snapshot file: " << snapshot_blob;
->>>>>>> 97b0d71a
       }
     }
     return ending_delta_files;
@@ -681,23 +533,15 @@
   absl::StatusOr<DataLoadingStats> LoadCacheWithHighPriorityUpdates(
       std::string_view data_source, std::string_view prefix,
       StreamRecordReaderFactory& delta_stream_reader_factory,
-<<<<<<< HEAD
-      const std::string& record_string, Cache& cache) {
-=======
       const std::string& record_string, Cache& cache,
       privacy_sandbox::server_common::log::PSLogContext& log_context) {
->>>>>>> 97b0d71a
     std::istringstream is(record_string);
     int64_t max_timestamp = 0;
     auto record_reader = delta_stream_reader_factory.CreateReader(is);
     return LoadCacheWithData(data_source, prefix, *record_reader, cache,
                              max_timestamp, options_.shard_num,
                              options_.num_shards, options_.udf_client,
-<<<<<<< HEAD
-                             options_.key_sharder);
-=======
                              options_.key_sharder, log_context);
->>>>>>> 97b0d71a
   }
 
   const Options options_;
