--- conflicted
+++ resolved
@@ -89,15 +89,10 @@
     return iter->second->second.size();
   }
 
-<<<<<<< HEAD
-  static void CallCacheCleanup(KeyValueCache& c, int64_t logical_commit_time) {
-    c.RemoveDeletedKeys(logical_commit_time);
-=======
   static void CallCacheCleanup(
       privacy_sandbox::server_common::log::SafePathContext& log_context,
       KeyValueCache& c, int64_t logical_commit_time) {
     c.RemoveDeletedKeys(log_context, logical_commit_time);
->>>>>>> 97b0d71a
   }
 };
 
@@ -107,43 +102,26 @@
 using testing::UnorderedElementsAre;
 using testing::UnorderedElementsAreArray;
 
-<<<<<<< HEAD
-=======
 class SafePathTestLogContext
     : public privacy_sandbox::server_common::log::SafePathContext {
  public:
   SafePathTestLogContext() = default;
 };
 
->>>>>>> 97b0d71a
 class CacheTest : public ::testing::Test {
  protected:
   CacheTest() {
     InitMetricsContextMap();
-<<<<<<< HEAD
-    scope_metrics_context_ = std::make_unique<ScopeMetricsContext>();
-    request_context_ =
-        std::make_unique<RequestContext>(*scope_metrics_context_);
-  }
-  RequestContext& GetRequestContext() { return *request_context_; }
-  std::unique_ptr<ScopeMetricsContext> scope_metrics_context_;
-  std::unique_ptr<RequestContext> request_context_;
-=======
     request_context_ = std::make_shared<RequestContext>();
   }
   const RequestContext& GetRequestContext() { return *request_context_; }
   std::shared_ptr<RequestContext> request_context_;
   SafePathTestLogContext safe_path_log_context_;
->>>>>>> 97b0d71a
 };
 
 TEST_F(CacheTest, RetrievesMatchingEntry) {
   std::unique_ptr<Cache> cache = KeyValueCache::Create();
-<<<<<<< HEAD
-  cache->UpdateKeyValue("my_key", "my_value", 1);
-=======
   cache->UpdateKeyValue(safe_path_log_context_, "my_key", "my_value", 1);
->>>>>>> 97b0d71a
   absl::flat_hash_set<std::string_view> keys = {"my_key"};
   absl::flat_hash_map<std::string, std::string> kv_pairs =
       cache->GetKeyValuePairs(GetRequestContext(), keys);
@@ -231,13 +209,8 @@
 
 TEST_F(CacheTest, DeleteKeyTestRemovesKeyEntry) {
   std::unique_ptr<Cache> cache = KeyValueCache::Create();
-<<<<<<< HEAD
-  cache->UpdateKeyValue("my_key", "my_value", 1);
-  cache->DeleteKey("my_key", 2);
-=======
   cache->UpdateKeyValue(safe_path_log_context_, "my_key", "my_value", 1);
   cache->DeleteKey(safe_path_log_context_, "my_key", 2);
->>>>>>> 97b0d71a
   absl::flat_hash_set<std::string_view> full_keys = {"my_key"};
   absl::flat_hash_map<std::string, std::string> kv_pairs =
       cache->GetKeyValuePairs(GetRequestContext(), full_keys);
@@ -246,13 +219,8 @@
 
 TEST_F(CacheTest, DeleteKeyValueSetWrongkeyDoesNotRemoveEntry) {
   std::unique_ptr<Cache> cache = KeyValueCache::Create();
-<<<<<<< HEAD
-  cache->UpdateKeyValue("my_key", "my_value", 1);
-  cache->DeleteKey("wrong_key", 1);
-=======
   cache->UpdateKeyValue(safe_path_log_context_, "my_key", "my_value", 1);
   cache->DeleteKey(safe_path_log_context_, "wrong_key", 1);
->>>>>>> 97b0d71a
   absl::flat_hash_set<std::string_view> keys = {"my_key"};
   absl::flat_hash_map<std::string, std::string> kv_pairs =
       cache->GetKeyValuePairs(GetRequestContext(), keys);
@@ -364,13 +332,8 @@
 
 TEST_F(CacheTest, DeleteKeyOutOfOrderDeleteAfterUpdateWorks) {
   std::unique_ptr<Cache> cache = KeyValueCache::Create();
-<<<<<<< HEAD
-  cache->DeleteKey("my_key", 2);
-  cache->UpdateKeyValue("my_key", "my_value", 1);
-=======
   cache->DeleteKey(safe_path_log_context_, "my_key", 2);
   cache->UpdateKeyValue(safe_path_log_context_, "my_key", "my_value", 1);
->>>>>>> 97b0d71a
   absl::flat_hash_set<std::string_view> full_keys = {"my_key"};
   absl::flat_hash_map<std::string, std::string> kv_pairs =
       cache->GetKeyValuePairs(GetRequestContext(), full_keys);
@@ -379,13 +342,8 @@
 
 TEST_F(CacheTest, DeleteKeyOutOfOrderUpdateAfterDeleteWorks) {
   std::unique_ptr<Cache> cache = KeyValueCache::Create();
-<<<<<<< HEAD
-  cache->UpdateKeyValue("my_key", "my_value", 2);
-  cache->DeleteKey("my_key", 1);
-=======
   cache->UpdateKeyValue(safe_path_log_context_, "my_key", "my_value", 2);
   cache->DeleteKey(safe_path_log_context_, "my_key", 1);
->>>>>>> 97b0d71a
   absl::flat_hash_set<std::string_view> full_keys = {"my_key"};
   absl::flat_hash_map<std::string, std::string> kv_pairs =
       cache->GetKeyValuePairs(GetRequestContext(), full_keys);
@@ -395,13 +353,8 @@
 
 TEST_F(CacheTest, DeleteKeyInOrderUpdateAfterDeleteWorks) {
   std::unique_ptr<Cache> cache = KeyValueCache::Create();
-<<<<<<< HEAD
-  cache->DeleteKey("my_key", 1);
-  cache->UpdateKeyValue("my_key", "my_value", 2);
-=======
   cache->DeleteKey(safe_path_log_context_, "my_key", 1);
   cache->UpdateKeyValue(safe_path_log_context_, "my_key", "my_value", 2);
->>>>>>> 97b0d71a
   absl::flat_hash_set<std::string_view> full_keys = {"my_key"};
   absl::flat_hash_map<std::string, std::string> kv_pairs =
       cache->GetKeyValuePairs(GetRequestContext(), full_keys);
@@ -411,13 +364,8 @@
 
 TEST_F(CacheTest, DeleteKeyInOrderDeleteAfterUpdateWorks) {
   std::unique_ptr<Cache> cache = KeyValueCache::Create();
-<<<<<<< HEAD
-  cache->UpdateKeyValue("my_key", "my_value", 1);
-  cache->DeleteKey("my_key", 2);
-=======
   cache->UpdateKeyValue(safe_path_log_context_, "my_key", "my_value", 1);
   cache->DeleteKey(safe_path_log_context_, "my_key", 2);
->>>>>>> 97b0d71a
   absl::flat_hash_set<std::string_view> full_keys = {"my_key"};
   absl::flat_hash_map<std::string, std::string> kv_pairs =
       cache->GetKeyValuePairs(GetRequestContext(), full_keys);
@@ -576,17 +524,10 @@
   cache->UpdateKeyValue(safe_path_log_context_, "my_key4", "my_value", 4);
   cache->UpdateKeyValue(safe_path_log_context_, "my_key5", "my_value", 5);
 
-<<<<<<< HEAD
-  cache->DeleteKey("my_key3", 8);
-  cache->DeleteKey("key_tombstone", 8);
-  cache->DeleteKey("my_key1", 6);
-  cache->DeleteKey("my_key2", 7);
-=======
   cache->DeleteKey(safe_path_log_context_, "my_key3", 8);
   cache->DeleteKey(safe_path_log_context_, "key_tombstone", 8);
   cache->DeleteKey(safe_path_log_context_, "my_key1", 6);
   cache->DeleteKey(safe_path_log_context_, "my_key2", 7);
->>>>>>> 97b0d71a
 
   cache->RemoveDeletedKeys(safe_path_log_context_, 7);
 
@@ -640,16 +581,10 @@
 TEST_F(CacheTest, CleanupTimestampsDeleteKeyValueSetExpectUpdateDeletedNodes) {
   std::unique_ptr<KeyValueCache> cache = std::make_unique<KeyValueCache>();
   std::vector<std::string_view> values = {"my_value"};
-<<<<<<< HEAD
-  cache->DeleteValuesInSet("my_key", absl::Span<std::string_view>(values), 1);
-  cache->DeleteValuesInSet("another_key", absl::Span<std::string_view>(values),
-                           1);
-=======
   cache->DeleteValuesInSet(safe_path_log_context_, "my_key",
                            absl::Span<std::string_view>(values), 1);
   cache->DeleteValuesInSet(safe_path_log_context_, "another_key",
                            absl::Span<std::string_view>(values), 1);
->>>>>>> 97b0d71a
   int deleted_nodes_map_size =
       KeyValueCacheTestPeer::GetDeletedSetNodesMapSize(*cache);
   EXPECT_EQ(deleted_nodes_map_size, 1);
@@ -815,11 +750,7 @@
   cache->UpdateKeyValueSet(safe_path_log_context_, "key2",
                            absl::Span<std::string_view>(values_for_key2), 1);
   absl::Notification start;
-<<<<<<< HEAD
-  auto request_context = GetRequestContext();
-=======
   auto& request_context = GetRequestContext();
->>>>>>> 97b0d71a
   auto lookup_fn = [&cache, &keys_lookup_request, &start, &request_context]() {
     start.WaitForNotification();
     auto result = cache->GetKeyValueSet(request_context, keys_lookup_request);
@@ -844,11 +775,7 @@
   cache->UpdateKeyValueSet(safe_path_log_context_, "key1",
                            absl::Span<std::string_view>(existing_values), 3);
   absl::Notification start;
-<<<<<<< HEAD
-  auto request_context = GetRequestContext();
-=======
   auto& request_context = GetRequestContext();
->>>>>>> 97b0d71a
   auto lookup_fn = [&cache, &keys, &start, &request_context]() {
     start.WaitForNotification();
     EXPECT_THAT(
@@ -880,11 +807,7 @@
   cache->UpdateKeyValueSet(safe_path_log_context_, "key1",
                            absl::Span<std::string_view>(existing_values), 1);
   absl::Notification start;
-<<<<<<< HEAD
-  auto request_context = GetRequestContext();
-=======
   auto& request_context = GetRequestContext();
->>>>>>> 97b0d71a
   auto lookup_fn = [&cache, &keys, &start, &request_context]() {
     start.WaitForNotification();
     EXPECT_THAT(
@@ -918,11 +841,7 @@
   cache->UpdateKeyValueSet(safe_path_log_context_, "key1",
                            absl::Span<std::string_view>(existing_values), 3);
   absl::Notification start;
-<<<<<<< HEAD
-  auto request_context = GetRequestContext();
-=======
   auto& request_context = GetRequestContext();
->>>>>>> 97b0d71a
   auto lookup_fn = [&cache, &keys, &start, &request_context]() {
     start.WaitForNotification();
     EXPECT_THAT(
@@ -959,11 +878,7 @@
   cache->DeleteValuesInSet(safe_path_log_context_, "key2",
                            absl::Span<std::string_view>(existing_values), 2);
   absl::Notification start;
-<<<<<<< HEAD
-  auto request_context = GetRequestContext();
-=======
   auto& request_context = GetRequestContext();
->>>>>>> 97b0d71a
   auto lookup_fn = [&cache, &keys, &start, &request_context]() {
     start.WaitForNotification();
     EXPECT_THAT(
@@ -996,15 +911,9 @@
   absl::flat_hash_set<std::string_view> keys = {"key1", "key2"};
   std::vector<std::string_view> values_for_key1 = {"v1"};
   absl::Notification start;
-<<<<<<< HEAD
-  auto request_context = GetRequestContext();
-  auto update_key1 = [&cache, &keys, &values_for_key1, &start,
-                      &request_context]() {
-=======
   auto& request_context = GetRequestContext();
   auto update_key1 = [&cache, &keys, &values_for_key1, &start, &request_context,
                       this]() {
->>>>>>> 97b0d71a
     start.WaitForNotification();
     // expect new value is inserted for key1
     cache->UpdateKeyValueSet(safe_path_log_context_, "key1",
@@ -1014,13 +923,8 @@
         UnorderedElementsAre("v1"));
   };
   std::vector<std::string_view> values_for_key2 = {"v2"};
-<<<<<<< HEAD
-  auto update_key2 = [&cache, &keys, &values_for_key2, &start,
-                      &request_context]() {
-=======
   auto update_key2 = [&cache, &keys, &values_for_key2, &start, &request_context,
                       this]() {
->>>>>>> 97b0d71a
     // expect new value is inserted for key2
     start.WaitForNotification();
     cache->UpdateKeyValueSet(safe_path_log_context_, "key2",
@@ -1046,15 +950,9 @@
   absl::flat_hash_set<std::string_view> keys = {"key1", "key2"};
   std::vector<std::string_view> values_for_key1 = {"v1"};
   absl::Notification start;
-<<<<<<< HEAD
-  auto request_context = GetRequestContext();
-  auto update_key1 = [&cache, &keys, &values_for_key1, &start,
-                      &request_context]() {
-=======
   auto& request_context = GetRequestContext();
   auto update_key1 = [&cache, &keys, &values_for_key1, &start, &request_context,
                       this]() {
->>>>>>> 97b0d71a
     start.WaitForNotification();
     // expect new value is inserted for key1
     cache->UpdateKeyValueSet(safe_path_log_context_, "key1",
@@ -1071,20 +969,12 @@
   std::vector<std::string_view> values_to_delete_for_key2 = {"v1"};
 
   auto delete_key2 = [&cache, &keys, &values_to_delete_for_key2, &start,
-<<<<<<< HEAD
-                      &request_context]() {
-    start.WaitForNotification();
-    // expect value is deleted for key2
-    cache->DeleteValuesInSet(
-        "key2", absl::Span<std::string_view>(values_to_delete_for_key2), 2);
-=======
                       &request_context, this]() {
     start.WaitForNotification();
     // expect value is deleted for key2
     cache->DeleteValuesInSet(
         safe_path_log_context_, "key2",
         absl::Span<std::string_view>(values_to_delete_for_key2), 2);
->>>>>>> 97b0d71a
     EXPECT_THAT(
         cache->GetKeyValueSet(request_context, keys)->GetValueSet("key2"),
         UnorderedElementsAre("v2"));
@@ -1107,19 +997,11 @@
   absl::flat_hash_set<std::string_view> keys = {"key1"};
   std::vector<std::string_view> values_for_key1 = {"v1"};
   absl::Notification start;
-<<<<<<< HEAD
-  auto request_context = GetRequestContext();
-  auto update_fn = [&cache, &keys, &values_for_key1, &start,
-                    &request_context]() {
-    start.WaitForNotification();
-    cache->UpdateKeyValueSet("key1",
-=======
   auto& request_context = GetRequestContext();
   auto update_fn = [&cache, &keys, &values_for_key1, &start, &request_context,
                     this]() {
     start.WaitForNotification();
     cache->UpdateKeyValueSet(safe_path_log_context_, "key1",
->>>>>>> 97b0d71a
                              absl::Span<std::string_view>(values_for_key1), 2);
     EXPECT_THAT(
         cache->GetKeyValueSet(request_context, keys)->GetValueSet("key1"),
@@ -1127,11 +1009,7 @@
   };
   auto cleanup_fn = [&cache, &start, this]() {
     start.WaitForNotification();
-<<<<<<< HEAD
-    KeyValueCacheTestPeer::CallCacheCleanup(*cache, 1);
-=======
     KeyValueCacheTestPeer::CallCacheCleanup(safe_path_log_context_, *cache, 1);
->>>>>>> 97b0d71a
   };
 
   std::vector<std::thread> threads;
@@ -1153,15 +1031,9 @@
   cache->UpdateKeyValueSet(safe_path_log_context_, "key1",
                            absl::Span<std::string_view>(values_for_key1), 1);
   absl::Notification start;
-<<<<<<< HEAD
-  auto request_context = GetRequestContext();
-  auto delete_fn = [&cache, &keys, &values_for_key1, &start,
-                    &request_context]() {
-=======
   auto& request_context = GetRequestContext();
   auto delete_fn = [&cache, &keys, &values_for_key1, &start, &request_context,
                     this]() {
->>>>>>> 97b0d71a
     start.WaitForNotification();
     // expect new value is deleted for key1
     cache->DeleteValuesInSet(safe_path_log_context_, "key1",
@@ -1173,11 +1045,7 @@
   };
   auto cleanup_fn = [&cache, &start, this]() {
     start.WaitForNotification();
-<<<<<<< HEAD
-    KeyValueCacheTestPeer::CallCacheCleanup(*cache, 1);
-=======
     KeyValueCacheTestPeer::CallCacheCleanup(safe_path_log_context_, *cache, 1);
->>>>>>> 97b0d71a
   };
   std::vector<std::thread> threads;
   for (int i = 0; i < std::min(20, (int)std::thread::hardware_concurrency());
@@ -1220,15 +1088,9 @@
   };
   auto cleanup = [&cache, &start, this]() {
     start.WaitForNotification();
-<<<<<<< HEAD
-    KeyValueCacheTestPeer::CallCacheCleanup(*cache, 1);
-  };
-  auto request_context = GetRequestContext();
-=======
     KeyValueCacheTestPeer::CallCacheCleanup(safe_path_log_context_, *cache, 1);
   };
   auto& request_context = GetRequestContext();
->>>>>>> 97b0d71a
   auto lookup_for_key1 = [&cache, &keys, &start, &request_context]() {
     start.WaitForNotification();
     EXPECT_THAT(
@@ -1257,17 +1119,11 @@
   std::unique_ptr<Cache> cache = KeyValueCache::Create();
   // Call remove deleted keys for prefix1 to update the max delete cutoff
   // timestamp
-<<<<<<< HEAD
-  cache->RemoveDeletedKeys(1, "prefix1");
-  cache->UpdateKeyValue("prefix1-key", "value1", 2, "prefix1");
-  cache->UpdateKeyValue("prefix2-key", "value2", 1, "prefix2");
-=======
   cache->RemoveDeletedKeys(safe_path_log_context_, 1, "prefix1");
   cache->UpdateKeyValue(safe_path_log_context_, "prefix1-key", "value1", 2,
                         "prefix1");
   cache->UpdateKeyValue(safe_path_log_context_, "prefix2-key", "value2", 1,
                         "prefix2");
->>>>>>> 97b0d71a
   absl::flat_hash_map<std::string, std::string> kv_pairs =
       cache->GetKeyValuePairs(GetRequestContext(),
                               {"prefix1-key", "prefix2-key"});
@@ -1280,19 +1136,12 @@
   std::unique_ptr<Cache> cache = KeyValueCache::Create();
   // Call remove deleted keys for prefix1 to update the max delete cutoff
   // timestamp
-<<<<<<< HEAD
-  cache->RemoveDeletedKeys(2, "prefix1");
-  // Expect no update for prefix1
-  cache->UpdateKeyValue("prefix1-key", "value1", 1, "prefix1");
-  cache->UpdateKeyValue("prefix2-key", "value2", 1, "prefix2");
-=======
   cache->RemoveDeletedKeys(safe_path_log_context_, 2, "prefix1");
   // Expect no update for prefix1
   cache->UpdateKeyValue(safe_path_log_context_, "prefix1-key", "value1", 1,
                         "prefix1");
   cache->UpdateKeyValue(safe_path_log_context_, "prefix2-key", "value2", 1,
                         "prefix2");
->>>>>>> 97b0d71a
   absl::flat_hash_map<std::string, std::string> kv_pairs =
       cache->GetKeyValuePairs(GetRequestContext(),
                               {"prefix1-key", "prefix2-key"});
@@ -1304,13 +1153,6 @@
   std::unique_ptr<Cache> cache = KeyValueCache::Create();
   // Call remove deleted keys for prefix1 to update the max delete cutoff
   // timestamp
-<<<<<<< HEAD
-  cache->RemoveDeletedKeys(2, "prefix1");
-  cache->UpdateKeyValue("prefix1-key", "value1", 3, "prefix1");
-  // Expect no deletion
-  cache->DeleteKey("prefix1-key", 1, "prefix1");
-  cache->UpdateKeyValue("prefix2-key", "value2", 1, "prefix2");
-=======
   cache->RemoveDeletedKeys(safe_path_log_context_, 2, "prefix1");
   cache->UpdateKeyValue(safe_path_log_context_, "prefix1-key", "value1", 3,
                         "prefix1");
@@ -1318,7 +1160,6 @@
   cache->DeleteKey(safe_path_log_context_, "prefix1-key", 1, "prefix1");
   cache->UpdateKeyValue(safe_path_log_context_, "prefix2-key", "value2", 1,
                         "prefix2");
->>>>>>> 97b0d71a
   absl::flat_hash_map<std::string, std::string> kv_pairs =
       cache->GetKeyValuePairs(GetRequestContext(),
                               {"prefix1-key", "prefix2-key"});
@@ -1329,17 +1170,11 @@
 
 TEST_F(CacheTest, MultiplePrefixKeyValueDeletesAndUpdates) {
   std::unique_ptr<KeyValueCache> cache = std::make_unique<KeyValueCache>();
-<<<<<<< HEAD
-  cache->DeleteKey("prefix1-key", 2, "prefix1");
-  cache->UpdateKeyValue("prefix1-key", "value1", 1, "prefix1");
-  cache->UpdateKeyValue("prefix2-key", "value2", 1, "prefix2");
-=======
   cache->DeleteKey(safe_path_log_context_, "prefix1-key", 2, "prefix1");
   cache->UpdateKeyValue(safe_path_log_context_, "prefix1-key", "value1", 1,
                         "prefix1");
   cache->UpdateKeyValue(safe_path_log_context_, "prefix2-key", "value2", 1,
                         "prefix2");
->>>>>>> 97b0d71a
   absl::flat_hash_map<std::string, std::string> kv_pairs =
       cache->GetKeyValuePairs(GetRequestContext(),
                               {"prefix1-key", "prefix2-key"});
@@ -1354,19 +1189,12 @@
 
 TEST_F(CacheTest, MultiplePrefixKeyValueUpdatesAndDeletes) {
   std::unique_ptr<KeyValueCache> cache = std::make_unique<KeyValueCache>();
-<<<<<<< HEAD
-  cache->UpdateKeyValue("prefix1-key", "value1", 2, "prefix1");
-  // Expects no deletes
-  cache->DeleteKey("prefix1-key", 1, "prefix1");
-  cache->UpdateKeyValue("prefix2-key", "value2", 1, "prefix2");
-=======
   cache->UpdateKeyValue(safe_path_log_context_, "prefix1-key", "value1", 2,
                         "prefix1");
   // Expects no deletes
   cache->DeleteKey(safe_path_log_context_, "prefix1-key", 1, "prefix1");
   cache->UpdateKeyValue(safe_path_log_context_, "prefix2-key", "value2", 1,
                         "prefix2");
->>>>>>> 97b0d71a
   absl::flat_hash_map<std::string, std::string> kv_pairs =
       cache->GetKeyValuePairs(GetRequestContext(),
                               {"prefix1-key", "prefix2-key"});
@@ -1383,19 +1211,11 @@
   std::vector<std::string_view> values2 = {"v3", "v4"};
   // Call remove deleted keys for prefix1 to update the max delete cutoff
   // timestamp
-<<<<<<< HEAD
-  cache->RemoveDeletedKeys(1, "prefix1");
-  cache->UpdateKeyValueSet("prefix1-key", absl::Span<std::string_view>(values1),
-                           2, "prefix1");
-  cache->UpdateKeyValueSet("prefix2-key", absl::Span<std::string_view>(values2),
-                           1, "prefix2");
-=======
   cache->RemoveDeletedKeys(safe_path_log_context_, 1, "prefix1");
   cache->UpdateKeyValueSet(safe_path_log_context_, "prefix1-key",
                            absl::Span<std::string_view>(values1), 2, "prefix1");
   cache->UpdateKeyValueSet(safe_path_log_context_, "prefix2-key",
                            absl::Span<std::string_view>(values2), 1, "prefix2");
->>>>>>> 97b0d71a
 
   auto get_value_set_result = cache->GetKeyValueSet(
       GetRequestContext(), {"prefix1-key", "prefix2-key"});
@@ -1411,19 +1231,11 @@
   std::vector<std::string_view> values2 = {"v3", "v4"};
   // Call remove deleted keys for prefix1 to update the max delete cutoff
   // timestamp
-<<<<<<< HEAD
-  cache->RemoveDeletedKeys(2, "prefix1");
-  cache->UpdateKeyValueSet("prefix1-key", absl::Span<std::string_view>(values1),
-                           1, "prefix1");
-  cache->UpdateKeyValueSet("prefix2-key", absl::Span<std::string_view>(values2),
-                           1, "prefix2");
-=======
   cache->RemoveDeletedKeys(safe_path_log_context_, 2, "prefix1");
   cache->UpdateKeyValueSet(safe_path_log_context_, "prefix1-key",
                            absl::Span<std::string_view>(values1), 1, "prefix1");
   cache->UpdateKeyValueSet(safe_path_log_context_, "prefix2-key",
                            absl::Span<std::string_view>(values2), 1, "prefix2");
->>>>>>> 97b0d71a
   auto get_value_set_result = cache->GetKeyValueSet(
       GetRequestContext(), {"prefix1-key", "prefix2-key"});
   EXPECT_EQ(get_value_set_result->GetValueSet("prefix1-key").size(), 0);
@@ -1436,15 +1248,6 @@
   std::vector<std::string_view> values1 = {"v1", "v2"};
   std::vector<std::string_view> values_to_delete = {"v1"};
   std::vector<std::string_view> values2 = {"v3", "v4"};
-<<<<<<< HEAD
-  cache->DeleteValuesInSet("prefix1-key",
-                           absl::Span<std::string_view>(values_to_delete), 2,
-                           "prefix1");
-  cache->UpdateKeyValueSet("prefix1-key", absl::Span<std::string_view>(values1),
-                           1, "prefix1");
-  cache->UpdateKeyValueSet("prefix2-key", absl::Span<std::string_view>(values2),
-                           1, "prefix2");
-=======
   cache->DeleteValuesInSet(safe_path_log_context_, "prefix1-key",
                            absl::Span<std::string_view>(values_to_delete), 2,
                            "prefix1");
@@ -1452,7 +1255,6 @@
                            absl::Span<std::string_view>(values1), 1, "prefix1");
   cache->UpdateKeyValueSet(safe_path_log_context_, "prefix2-key",
                            absl::Span<std::string_view>(values2), 1, "prefix2");
->>>>>>> 97b0d71a
   auto get_value_set_result = cache->GetKeyValueSet(
       GetRequestContext(), {"prefix1-key", "prefix2-key"});
   EXPECT_THAT(get_value_set_result->GetValueSet("prefix1-key"),
@@ -1471,21 +1273,12 @@
   std::vector<std::string_view> values_to_delete = {"v1"};
   std::vector<std::string_view> values2 = {"v3", "v4"};
 
-<<<<<<< HEAD
-  cache->UpdateKeyValueSet("prefix1-key", absl::Span<std::string_view>(values1),
-                           2, "prefix1");
-  cache->UpdateKeyValueSet("prefix2-key", absl::Span<std::string_view>(values2),
-                           1, "prefix2");
-  // Expect no deletes
-  cache->DeleteValuesInSet("prefix1-key",
-=======
   cache->UpdateKeyValueSet(safe_path_log_context_, "prefix1-key",
                            absl::Span<std::string_view>(values1), 2, "prefix1");
   cache->UpdateKeyValueSet(safe_path_log_context_, "prefix2-key",
                            absl::Span<std::string_view>(values2), 1, "prefix2");
   // Expect no deletes
   cache->DeleteValuesInSet(safe_path_log_context_, "prefix1-key",
->>>>>>> 97b0d71a
                            absl::Span<std::string_view>(values_to_delete), 1,
                            "prefix1");
   auto get_value_set_result = cache->GetKeyValueSet(
@@ -1502,17 +1295,6 @@
 
 TEST_F(CacheTest, MultiplePrefixTimestampKeyValueCleanUps) {
   std::unique_ptr<KeyValueCache> cache = std::make_unique<KeyValueCache>();
-<<<<<<< HEAD
-  cache->UpdateKeyValue("prefix1-key", "value", 2, "prefix1");
-  cache->DeleteKey("prefix1-key", 3, "prefix1");
-  cache->UpdateKeyValue("prefix2-key", "value", 2, "prefix2");
-  cache->DeleteKey("prefix2-key", 5, "prefix2");
-  auto deleted_nodes_for_prefix1 =
-      KeyValueCacheTestPeer::ReadDeletedNodes(*cache, "prefix1");
-  EXPECT_EQ(deleted_nodes_for_prefix1.size(), 1);
-  cache->RemoveDeletedKeys(4, "prefix1");
-  cache->RemoveDeletedKeys(4, "prefix2");
-=======
   cache->UpdateKeyValue(safe_path_log_context_, "prefix1-key", "value", 2,
                         "prefix1");
   cache->DeleteKey(safe_path_log_context_, "prefix1-key", 3, "prefix1");
@@ -1524,7 +1306,6 @@
   EXPECT_EQ(deleted_nodes_for_prefix1.size(), 1);
   cache->RemoveDeletedKeys(safe_path_log_context_, 4, "prefix1");
   cache->RemoveDeletedKeys(safe_path_log_context_, 4, "prefix2");
->>>>>>> 97b0d71a
   deleted_nodes_for_prefix1 =
       KeyValueCacheTestPeer::ReadDeletedNodes(*cache, "prefix1");
   EXPECT_EQ(deleted_nodes_for_prefix1.size(), 0);
@@ -1536,20 +1317,6 @@
   std::unique_ptr<KeyValueCache> cache = std::make_unique<KeyValueCache>();
   std::vector<std::string_view> values = {"v1", "v2"};
   std::vector<std::string_view> values_to_delete = {"v1"};
-<<<<<<< HEAD
-  cache->UpdateKeyValueSet("prefix1-key", absl::Span<std::string_view>(values),
-                           2, "prefix1");
-  cache->UpdateKeyValueSet("prefix2-key", absl::Span<std::string_view>(values),
-                           2, "prefix2");
-  cache->DeleteValuesInSet("prefix1-key",
-                           absl::Span<std::string_view>(values_to_delete), 3,
-                           "prefix1");
-  cache->DeleteValuesInSet("prefix2-key",
-                           absl::Span<std::string_view>(values_to_delete), 5,
-                           "prefix2");
-  cache->RemoveDeletedKeys(4, "prefix1");
-  cache->RemoveDeletedKeys(4, "prefix2");
-=======
   cache->UpdateKeyValueSet(safe_path_log_context_, "prefix1-key",
                            absl::Span<std::string_view>(values), 2, "prefix1");
   cache->UpdateKeyValueSet(safe_path_log_context_, "prefix2-key",
@@ -1562,14 +1329,11 @@
                            "prefix2");
   cache->RemoveDeletedKeys(safe_path_log_context_, 4, "prefix1");
   cache->RemoveDeletedKeys(safe_path_log_context_, 4, "prefix2");
->>>>>>> 97b0d71a
   EXPECT_EQ(KeyValueCacheTestPeer::GetDeletedSetNodesMapSize(*cache, "prefix1"),
             0);
   EXPECT_EQ(KeyValueCacheTestPeer::GetDeletedSetNodesMapSize(*cache, "prefix2"),
             1);
 }
-<<<<<<< HEAD
-=======
 
 TEST_F(CacheTest, VerifyUpdatingUInt32Sets) {
   auto cache = KeyValueCache::Create();
@@ -1651,6 +1415,5 @@
   }
 }
 
->>>>>>> 97b0d71a
 }  // namespace
 }  // namespace kv_server