--- conflicted
+++ resolved
@@ -33,31 +33,6 @@
 class MockCache : public Cache {
  public:
   MOCK_METHOD((absl::flat_hash_map<std::string, std::string>), GetKeyValuePairs,
-<<<<<<< HEAD
-              (const RequestContext& request_context,
-               const absl::flat_hash_set<std::string_view>&),
-              (const, override));
-  MOCK_METHOD((std::unique_ptr<GetKeyValueSetResult>), GetKeyValueSet,
-              (const RequestContext& request_context,
-               const absl::flat_hash_set<std::string_view>&),
-              (const, override));
-  MOCK_METHOD(void, UpdateKeyValue,
-              (std::string_view key, std::string_view value, int64_t ts,
-               std::string_view prefix),
-              (override));
-  MOCK_METHOD(void, UpdateKeyValueSet,
-              (std::string_view key, absl::Span<std::string_view> value_set,
-               int64_t logical_commit_time, std::string_view prefix),
-              (override));
-  MOCK_METHOD(void, DeleteValuesInSet,
-              (std::string_view key, absl::Span<std::string_view> value_set,
-               int64_t logical_commit_time, std::string_view prefix),
-              (override));
-  MOCK_METHOD(void, DeleteKey,
-              (std::string_view key, int64_t ts, std::string_view prefix),
-              (override));
-  MOCK_METHOD(void, RemoveDeletedKeys, (int64_t ts, std::string_view prefix),
-=======
               (const RequestContext&,
                const absl::flat_hash_set<std::string_view>&),
               (const, override));
@@ -114,7 +89,6 @@
   MOCK_METHOD(void, RemoveDeletedKeys,
               (privacy_sandbox::server_common::log::PSLogContext&, int64_t,
                std::string_view),
->>>>>>> 97b0d71a
               (override));
 };
 
