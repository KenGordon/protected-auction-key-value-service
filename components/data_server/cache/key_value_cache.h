--- conflicted
+++ resolved
@@ -46,31 +46,6 @@
       const RequestContext& request_context,
       const absl::flat_hash_set<std::string_view>& key_set) const override;
 
-<<<<<<< HEAD
-  // Inserts or updates the key with the new value for a given prefix
-  void UpdateKeyValue(std::string_view key, std::string_view value,
-                      int64_t logical_commit_time,
-                      std::string_view prefix = "") override;
-
-  // Inserts or updates values in the set for a given key and prefix, if a value
-  // exists, updates its timestamp to the latest logical commit time.
-  void UpdateKeyValueSet(std::string_view key,
-                         absl::Span<std::string_view> input_value_set,
-                         int64_t logical_commit_time,
-                         std::string_view prefix = "") override;
-
-  // Deletes a particular (key, value) pair for a given prefix.
-  void DeleteKey(std::string_view key, int64_t logical_commit_time,
-                 std::string_view prefix = "") override;
-
-  // Deletes values in the set for a given key and prefix. The deletion, this
-  // object still exist and is marked "deleted", in case there are late-arriving
-  // updates to this value.
-  void DeleteValuesInSet(std::string_view key,
-                         absl::Span<std::string_view> value_set,
-                         int64_t logical_commit_time,
-                         std::string_view prefix = "") override;
-=======
   // Looks up and returns int32 value set result for the given key set.
   std::unique_ptr<GetKeyValueSetResult> GetUInt32ValueSet(
       const RequestContext& request_context,
@@ -130,20 +105,14 @@
       privacy_sandbox::server_common::log::PSLogContext& log_context,
       std::string_view key, absl::Span<uint64_t> value_set,
       int64_t logical_commit_time, std::string_view prefix = "") override;
->>>>>>> 97b0d71a
 
   // Removes the values that were deleted before the specified
   // logical_commit_time for a given prefix.
   // TODO: b/267182790 -- Cache cleanup should be done periodically from a
   // background thread
-<<<<<<< HEAD
-  void RemoveDeletedKeys(int64_t logical_commit_time,
-                         std::string_view prefix = "") override;
-=======
   void RemoveDeletedKeys(
       privacy_sandbox::server_common::log::PSLogContext& log_context,
       int64_t logical_commit_time, std::string_view prefix = "") override;
->>>>>>> 97b0d71a
 
   static std::unique_ptr<Cache> Create();
 
@@ -217,11 +186,7 @@
   //  guarded b mutex, if not, we may want to remove it and use one
   // max_cleanup_logical_commit_time in update/deletion for both maps
   absl::flat_hash_map<std::string, int64_t>
-<<<<<<< HEAD
-      max_cleanup_logical_commit_time_map_for_set_cache_
-=======
       set_cache_max_cleanup_logical_commit_time_
->>>>>>> 97b0d71a
           ABSL_GUARDED_BY(set_map_mutex_);
 
   // Mapping from a key to its value map. The key in the inner map is the
@@ -246,21 +211,8 @@
           absl::flat_hash_map<std::string, absl::flat_hash_set<std::string>>>>
       deleted_set_nodes_map_ ABSL_GUARDED_BY(set_map_mutex_);
 
-<<<<<<< HEAD
-  // Removes deleted keys from key-value map for a given prefix
-  void CleanUpKeyValueMap(int64_t logical_commit_time, std::string_view prefix);
-
-  // Removes deleted key-values from key-value_set map for a given prefix
-  void CleanUpKeyValueSetMap(int64_t logical_commit_time,
-                             std::string_view prefix);
-  // Logs cache access metrics for cache hit or miss counts. The cache access
-  // event name is defined in server_definition.h file
-  void LogCacheAccessMetrics(const RequestContext& request_context,
-                             std::string_view cache_access_event) const;
-=======
   UIntValueSetCache<UInt32ValueSet> uint32_sets_cache_;
   UIntValueSetCache<UInt64ValueSet> uint64_sets_cache_;
->>>>>>> 97b0d71a
 
   friend class KeyValueCacheTestPeer;
 };
