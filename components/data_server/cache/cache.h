--- conflicted
+++ resolved
@@ -44,36 +44,6 @@
       const RequestContext& request_context,
       const absl::flat_hash_set<std::string_view>& key_set) const = 0;
 
-<<<<<<< HEAD
-  // Inserts or updates the key with the new value for a given prefix
-  virtual void UpdateKeyValue(std::string_view key, std::string_view value,
-                              int64_t logical_commit_time,
-                              std::string_view prefix = "") = 0;
-
-  // Inserts or updates values in the set for a given key and prefix, if a value
-  // exists, updates its timestamp to the latest logical commit time.
-  virtual void UpdateKeyValueSet(std::string_view key,
-                                 absl::Span<std::string_view> value_set,
-                                 int64_t logical_commit_time,
-                                 std::string_view prefix = "") = 0;
-
-  // Deletes a particular (key, value) pair for a given prefix.
-  virtual void DeleteKey(std::string_view key, int64_t logical_commit_time,
-                         std::string_view prefix = "") = 0;
-
-  // Deletes values in the set for a given key and prefix. The deletion, this
-  // object still exist and is marked "deleted", in case there are late-arriving
-  // updates to this value.
-  virtual void DeleteValuesInSet(std::string_view key,
-                                 absl::Span<std::string_view> value_set,
-                                 int64_t logical_commit_time,
-                                 std::string_view prefix = "") = 0;
-
-  // Removes the values that were deleted before the specified
-  // logical_commit_time for a given prefix.
-  virtual void RemoveDeletedKeys(int64_t logical_commit_time,
-                                 std::string_view prefix = "") = 0;
-=======
   // Looks up and returns key-value set result for the given key set.
   virtual std::unique_ptr<GetKeyValueSetResult> GetUInt32ValueSet(
       const RequestContext& request_context,
@@ -140,7 +110,6 @@
   virtual void RemoveDeletedKeys(
       privacy_sandbox::server_common::log::PSLogContext& log_context,
       int64_t logical_commit_time, std::string_view prefix = "") = 0;
->>>>>>> 97b0d71a
 };
 
 }  // namespace kv_server
