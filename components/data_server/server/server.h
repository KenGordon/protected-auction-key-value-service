// Copyright 2023 Google LLC
//
// Licensed under the Apache License, Version 2.0 (the "License");
// you may not use this file except in compliance with the License.
// You may obtain a copy of the License at
//
//      http://www.apache.org/licenses/LICENSE-2.0
//
// Unless required by applicable law or agreed to in writing, software
// distributed under the License is distributed on an "AS IS" BASIS,
// WITHOUT WARRANTIES OR CONDITIONS OF ANY KIND, either express or implied.
// See the License for the specific language governing permissions and
// limitations under the License.

#ifndef COMPONENTS_DATA_SERVER_SERVER_SERVER_H_
#define COMPONENTS_DATA_SERVER_SERVER_SERVER_H_

#include <iostream>
#include <memory>
#include <string>
#include <utility>
#include <vector>

#include "absl/time/time.h"
#include "components/cloud_config/instance_client.h"
#include "components/cloud_config/parameter_client.h"
#include "components/cloud_config/parameter_update/parameter_notifier.h"
#include "components/data/blob_storage/blob_storage_client.h"
#include "components/data/blob_storage/delta_file_notifier.h"
#include "components/data/realtime/realtime_thread_pool_manager.h"
#include "components/data_server/cache/cache.h"
#include "components/data_server/cache/key_value_cache.h"
#include "components/data_server/data_loading/data_orchestrator.h"
#include "components/data_server/request_handler/get_values_adapter.h"
#include "components/data_server/server/lifecycle_heartbeat.h"
#include "components/data_server/server/parameter_fetcher.h"
#include "components/data_server/server/server_initializer.h"
#include "components/internal_server/lookup.h"
#include "components/sharding/cluster_mappings_manager.h"
#include "components/sharding/shard_manager.h"
#include "components/telemetry/open_telemetry_sink.h"
#include "components/udf/hooks/get_values_hook.h"
#include "components/udf/hooks/run_query_hook.h"
#include "components/udf/udf_client.h"
#include "components/util/platform_initializer.h"
#include "components/util/safe_path_log_context.h"
#include "grpcpp/grpcpp.h"
#include "public/base_types.pb.h"
#include "public/query/get_values.grpc.pb.h"
#include "public/sharding/key_sharder.h"
#include "src/telemetry/telemetry.h"

namespace kv_server {

class Server {
 public:
  Server();

  // Arguments that are nullptr will be created, they may be passed in for
  // unit testing purposes.
  absl::Status Init(std::unique_ptr<ParameterClient> parameter_client = nullptr,
                    std::unique_ptr<InstanceClient> instance_client = nullptr,
                    std::unique_ptr<UdfClient> udf_client = nullptr);

  // Wait for the server to shut down. Note that some other thread must be
  // responsible for shutting down the server for this call to ever return.
  void Wait();

  // Stop the server either gracefully, that may fail after a timeout, or
  // immediately.
  void GracefulShutdown(absl::Duration timeout);
  void ForceShutdown();

 private:
  // If objects were not passed in for unit testing purposes then create them.
  absl::Status CreateDefaultInstancesIfNecessaryAndGetEnvironment(
      std::unique_ptr<ParameterClient> parameter_client,
      std::unique_ptr<InstanceClient> instance_client,
      std::unique_ptr<UdfClient> udf_client);

  absl::Status InitOnceInstancesAreCreated();
  void InitializeKeyValueCache();

  std::unique_ptr<BlobStorageClient> CreateBlobClient(
      const ParameterFetcher& parameter_fetcher);
  std::unique_ptr<StreamRecordReaderFactory> CreateStreamRecordReaderFactory(
      const ParameterFetcher& parameter_fetcher);
  std::unique_ptr<DataOrchestrator> CreateDataOrchestrator(
      const ParameterFetcher& parameter_fetcher, KeySharder key_sharder);

  void CreateGrpcServices(const ParameterFetcher& parameter_fetcher);
  absl::Status MaybeShutdownNotifiers();

  std::unique_ptr<grpc::Server> CreateAndStartGrpcServer();

  std::unique_ptr<DeltaFileNotifier> CreateDeltaFileNotifier(
      const ParameterFetcher& parameter_fetcher);

  absl::Status InitializeUdfHooks();
  std::unique_ptr<grpc::Server> CreateAndStartRemoteLookupServer();

  absl::Status SetDefaultUdfCodeObject();

  void InitializeTelemetry(const ParameterClient& parameter_client,
                           InstanceClient& instance_client);
  absl::Status CreateShardManager();
<<<<<<< HEAD
  void InitOtelLogger(::opentelemetry::sdk::resource::Resource server_info,
                      absl::optional<std::string> collector_endpoint,
                      const ParameterFetcher& parameter_fetcher);
=======
  void InitLogger(::opentelemetry::sdk::resource::Resource server_info,
                  absl::optional<std::string> collector_endpoint,
                  const ParameterFetcher& parameter_fetcher);

  // Updates max logging verbosity level for global absl and ps vlog
  void UpdateLoggingVerbosity(int32_t verbosity_string_value);
>>>>>>> 97b0d71a

  // This must be first, otherwise the AWS SDK will crash when it's called:
  PlatformInitializer platform_initializer_;

  std::unique_ptr<ParameterClient> parameter_client_;
  std::unique_ptr<InstanceClient> instance_client_;
  std::string environment_;
  std::vector<std::unique_ptr<grpc::Service>> grpc_services_;
  std::unique_ptr<grpc::Server> grpc_server_;
  std::unique_ptr<Cache> cache_;
  std::unique_ptr<GetValuesAdapter> get_values_adapter_;
  std::unique_ptr<GetValuesHook> string_get_values_hook_;
  std::unique_ptr<GetValuesHook> binary_get_values_hook_;
<<<<<<< HEAD
  std::unique_ptr<RunQueryHook> run_query_hook_;
=======
  std::unique_ptr<RunSetQueryUInt32Hook> run_set_query_uint32_hook_;
  std::unique_ptr<RunSetQueryUInt64Hook> run_set_query_uint64_hook_;
  std::unique_ptr<RunSetQueryStringHook> run_set_query_string_hook_;
>>>>>>> 97b0d71a

  // BlobStorageClient must outlive DeltaFileNotifier
  std::unique_ptr<BlobStorageClient> blob_client_;

  std::unique_ptr<MessageService> message_service_blob_;
  std::unique_ptr<MessageService> message_service_realtime_;

  // The following fields must outlive DataOrchestrator
  std::unique_ptr<DeltaFileNotifier> notifier_;
  std::unique_ptr<BlobStorageChangeNotifier> change_notifier_;
  std::unique_ptr<RealtimeThreadPoolManager> realtime_thread_pool_manager_;
  std::unique_ptr<StreamRecordReaderFactory> delta_stream_reader_factory_;

  std::unique_ptr<DataOrchestrator> data_orchestrator_;

  // Helper for lookup.proto calls that reads from local cache only
  std::unique_ptr<Lookup> local_lookup_;
  // Helper for lookup.proto calls that reads from shards
  std::unique_ptr<Lookup> sharded_lookup_;

  // Internal Lookup Server -- lookup requests to this server originate (from
  // UDF sandbox) and terminate on the same machine.
  std::unique_ptr<grpc::Service> internal_lookup_service_;
  std::unique_ptr<grpc::Server> internal_lookup_server_;

  RemoteLookup remote_lookup_;
  std::unique_ptr<UdfClient> udf_client_;
  ShardManagerState shard_manager_state_;

  int32_t shard_num_;
  int32_t num_shards_;

<<<<<<< HEAD
  std::unique_ptr<privacy_sandbox::server_common::KeyFetcherManagerInterface>
      key_fetcher_manager_;
  std::unique_ptr<opentelemetry::logs::LoggerProvider> log_provider_;
  std::unique_ptr<OpenTelemetrySink> open_telemetry_sink_;
=======
  std::unique_ptr<MessageService> message_service_verbosity_param_update_;
  std::unique_ptr<ParameterNotifier> logging_verbosity_param_notifier_;

  std::unique_ptr<privacy_sandbox::server_common::KeyFetcherManagerInterface>
      key_fetcher_manager_;
  std::unique_ptr<OpenTelemetrySink> open_telemetry_sink_;
  KVServerSafeLogContext server_safe_log_context_;
>>>>>>> 97b0d71a
};

}  // namespace kv_server

#endif  // COMPONENTS_DATA_SERVER_SERVER_SERVER_H_<|MERGE_RESOLUTION|>--- conflicted
+++ resolved
@@ -104,18 +104,12 @@
   void InitializeTelemetry(const ParameterClient& parameter_client,
                            InstanceClient& instance_client);
   absl::Status CreateShardManager();
-<<<<<<< HEAD
-  void InitOtelLogger(::opentelemetry::sdk::resource::Resource server_info,
-                      absl::optional<std::string> collector_endpoint,
-                      const ParameterFetcher& parameter_fetcher);
-=======
   void InitLogger(::opentelemetry::sdk::resource::Resource server_info,
                   absl::optional<std::string> collector_endpoint,
                   const ParameterFetcher& parameter_fetcher);
 
   // Updates max logging verbosity level for global absl and ps vlog
   void UpdateLoggingVerbosity(int32_t verbosity_string_value);
->>>>>>> 97b0d71a
 
   // This must be first, otherwise the AWS SDK will crash when it's called:
   PlatformInitializer platform_initializer_;
@@ -129,13 +123,9 @@
   std::unique_ptr<GetValuesAdapter> get_values_adapter_;
   std::unique_ptr<GetValuesHook> string_get_values_hook_;
   std::unique_ptr<GetValuesHook> binary_get_values_hook_;
-<<<<<<< HEAD
-  std::unique_ptr<RunQueryHook> run_query_hook_;
-=======
   std::unique_ptr<RunSetQueryUInt32Hook> run_set_query_uint32_hook_;
   std::unique_ptr<RunSetQueryUInt64Hook> run_set_query_uint64_hook_;
   std::unique_ptr<RunSetQueryStringHook> run_set_query_string_hook_;
->>>>>>> 97b0d71a
 
   // BlobStorageClient must outlive DeltaFileNotifier
   std::unique_ptr<BlobStorageClient> blob_client_;
@@ -168,12 +158,6 @@
   int32_t shard_num_;
   int32_t num_shards_;
 
-<<<<<<< HEAD
-  std::unique_ptr<privacy_sandbox::server_common::KeyFetcherManagerInterface>
-      key_fetcher_manager_;
-  std::unique_ptr<opentelemetry::logs::LoggerProvider> log_provider_;
-  std::unique_ptr<OpenTelemetrySink> open_telemetry_sink_;
-=======
   std::unique_ptr<MessageService> message_service_verbosity_param_update_;
   std::unique_ptr<ParameterNotifier> logging_verbosity_param_notifier_;
 
@@ -181,7 +165,6 @@
       key_fetcher_manager_;
   std::unique_ptr<OpenTelemetrySink> open_telemetry_sink_;
   KVServerSafeLogContext server_safe_log_context_;
->>>>>>> 97b0d71a
 };
 
 }  // namespace kv_server
