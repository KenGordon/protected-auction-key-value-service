--- conflicted
+++ resolved
@@ -54,13 +54,6 @@
     ResponseT* response, bool is_single_partition_use_case,
     const GetValuesV2Handler& handler,
     HandlerFunctionT<RequestT, ResponseT> handler_function) {
-<<<<<<< HEAD
-  auto request_received_time = absl::Now();
-  grpc::Status status = (handler.*handler_function)(*request, response);
-  auto* reactor = context->DefaultReactor();
-  reactor->Finish(status);
-  LogRequestCommonSafeMetrics(request, response, status, request_received_time);
-=======
   privacy_sandbox::server_common::Stopwatch stopwatch;
   ExecutionMetadata execution_metadata;
   auto content_type = GetValuesV2Handler::GetContentType(
@@ -75,7 +68,6 @@
   LogTotalExecutionWithoutCustomCodeMetric(
       stopwatch, execution_metadata.custom_code_total_execution_time_micros,
       request_context_factory);
->>>>>>> 97b0d71a
   return reactor;
 }
 
@@ -84,16 +76,6 @@
 grpc::ServerUnaryReactor* KeyValueServiceV2Impl::GetValuesHttp(
     CallbackServerContext* context, const GetValuesHttpRequest* request,
     google::api::HttpBody* response) {
-<<<<<<< HEAD
-  return HandleRequest(context, request, response, handler_,
-                       &GetValuesV2Handler::GetValuesHttp);
-}
-grpc::ServerUnaryReactor* KeyValueServiceV2Impl::GetValues(
-    grpc::CallbackServerContext* context, const v2::GetValuesRequest* request,
-    v2::GetValuesResponse* response) {
-  return HandleRequest(context, request, response, handler_,
-                       &GetValuesV2Handler::GetValues);
-=======
   privacy_sandbox::server_common::Stopwatch stopwatch;
   auto request_context_factory = std::make_unique<RequestContextFactory>();
   ExecutionMetadata execution_metadata;
@@ -107,7 +89,6 @@
       stopwatch, execution_metadata.custom_code_total_execution_time_micros,
       *request_context_factory);
   return reactor;
->>>>>>> 97b0d71a
 }
 grpc::ServerUnaryReactor* KeyValueServiceV2Impl::GetValues(
     grpc::CallbackServerContext* context, const v2::GetValuesRequest* request,
