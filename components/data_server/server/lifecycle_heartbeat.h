/*
 * Copyright 2022 Google LLC
 *
 * Licensed under the Apache License, Version 2.0 (the "License");
 * you may not use this file except in compliance with the License.
 * You may obtain a copy of the License at
 *
 *      http://www.apache.org/licenses/LICENSE-2.0
 *
 * Unless required by applicable law or agreed to in writing, software
 * distributed under the License is distributed on an "AS IS" BASIS,
 * WITHOUT WARRANTIES OR CONDITIONS OF ANY KIND, either express or implied.
 * See the License for the specific language governing permissions and
 * limitations under the License.
 */

#ifndef COMPONENTS_DATA_SERVER_SERVER_LIFECYCLE_HEARTBEAT_H_
#define COMPONENTS_DATA_SERVER_SERVER_LIFECYCLE_HEARTBEAT_H_

#include <memory>

#include "absl/status/status.h"
#include "components/cloud_config/instance_client.h"
#include "components/data_server/server/parameter_fetcher.h"
#include "components/util/periodic_closure.h"
<<<<<<< HEAD
=======
#include "src/logger/request_context_logger.h"
>>>>>>> 97b0d71a

namespace kv_server {

class LifecycleHeartbeat {
 public:
  virtual ~LifecycleHeartbeat() = default;

  virtual absl::Status Start(const ParameterFetcher& parameter_fetcher) = 0;
  virtual void Finish() = 0;

  static std::unique_ptr<LifecycleHeartbeat> Create(
<<<<<<< HEAD
      InstanceClient& instance_client);
=======
      InstanceClient& instance_client,
      privacy_sandbox::server_common::log::PSLogContext& log_context =
          const_cast<privacy_sandbox::server_common::log::NoOpContext&>(
              privacy_sandbox::server_common::log::kNoOpContext));
>>>>>>> 97b0d71a

  // For testing
  static std::unique_ptr<LifecycleHeartbeat> Create(
      std::unique_ptr<PeriodicClosure> heartbeat,
<<<<<<< HEAD
      InstanceClient& instance_client);
=======
      InstanceClient& instance_client,
      privacy_sandbox::server_common::log::PSLogContext& log_context =
          const_cast<privacy_sandbox::server_common::log::NoOpContext&>(
              privacy_sandbox::server_common::log::kNoOpContext));
>>>>>>> 97b0d71a
};

}  // namespace kv_server

#endif  // COMPONENTS_DATA_SERVER_SERVER_LIFECYCLE_HEARTBEAT_H_<|MERGE_RESOLUTION|>--- conflicted
+++ resolved
@@ -23,10 +23,7 @@
 #include "components/cloud_config/instance_client.h"
 #include "components/data_server/server/parameter_fetcher.h"
 #include "components/util/periodic_closure.h"
-<<<<<<< HEAD
-=======
 #include "src/logger/request_context_logger.h"
->>>>>>> 97b0d71a
 
 namespace kv_server {
 
@@ -38,26 +35,18 @@
   virtual void Finish() = 0;
 
   static std::unique_ptr<LifecycleHeartbeat> Create(
-<<<<<<< HEAD
-      InstanceClient& instance_client);
-=======
       InstanceClient& instance_client,
       privacy_sandbox::server_common::log::PSLogContext& log_context =
           const_cast<privacy_sandbox::server_common::log::NoOpContext&>(
               privacy_sandbox::server_common::log::kNoOpContext));
->>>>>>> 97b0d71a
 
   // For testing
   static std::unique_ptr<LifecycleHeartbeat> Create(
       std::unique_ptr<PeriodicClosure> heartbeat,
-<<<<<<< HEAD
-      InstanceClient& instance_client);
-=======
       InstanceClient& instance_client,
       privacy_sandbox::server_common::log::PSLogContext& log_context =
           const_cast<privacy_sandbox::server_common::log::NoOpContext&>(
               privacy_sandbox::server_common::log::kNoOpContext));
->>>>>>> 97b0d71a
 };
 
 }  // namespace kv_server
