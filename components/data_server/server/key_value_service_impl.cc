--- conflicted
+++ resolved
@@ -45,15 +45,6 @@
 grpc::ServerUnaryReactor* KeyValueServiceImpl::GetValues(
     CallbackServerContext* context, const GetValuesRequest* request,
     GetValuesResponse* response) {
-<<<<<<< HEAD
-  auto request_received_time = absl::Now();
-  auto scope_metrics_context = std::make_unique<ScopeMetricsContext>();
-  RequestContext request_context(*scope_metrics_context);
-  grpc::Status status = handler_.GetValues(request_context, *request, response);
-  auto* reactor = context->DefaultReactor();
-  reactor->Finish(status);
-  LogRequestCommonSafeMetrics(request, response, status, request_received_time);
-=======
   privacy_sandbox::server_common::Stopwatch stopwatch;
   std::unique_ptr<RequestContextFactory> request_context_factory =
       std::make_unique<RequestContextFactory>();
@@ -65,7 +56,6 @@
   auto* reactor = context->DefaultReactor();
   reactor->Finish(status);
   LogV1RequestCommonSafeMetrics(request, response, status, stopwatch);
->>>>>>> 97b0d71a
   return reactor;
 }
 
