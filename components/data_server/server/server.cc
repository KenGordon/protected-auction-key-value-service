--- conflicted
+++ resolved
@@ -63,34 +63,20 @@
 namespace kv_server {
 namespace {
 
-<<<<<<< HEAD
-using privacy_sandbox::server_common::ConfigureMetrics;
-=======
->>>>>>> 97b0d71a
 using privacy_sandbox::server_common::ConfigurePrivateMetrics;
 using privacy_sandbox::server_common::ConfigureTracer;
 using privacy_sandbox::server_common::GetTracer;
 using privacy_sandbox::server_common::InitTelemetry;
 using privacy_sandbox::server_common::TelemetryProvider;
-<<<<<<< HEAD
-=======
 using privacy_sandbox::server_common::log::PSLogContext;
->>>>>>> 97b0d71a
 using privacy_sandbox::server_common::telemetry::BuildDependentConfig;
 
 // TODO: Use config cpio client to get this from the environment
 constexpr absl::string_view kDataBucketParameterSuffix = "data-bucket-id";
 constexpr absl::string_view kBackupPollFrequencySecsParameterSuffix =
     "backup-poll-frequency-secs";
-<<<<<<< HEAD
-constexpr absl::string_view kUseExternalMetricsCollectorEndpointSuffix =
-    "use-external-metrics-collector-endpoint";
-constexpr absl::string_view kMetricsCollectorEndpointSuffix =
-    "metrics-collector-endpoint";
-=======
 constexpr absl::string_view kLoggingVerbosityBackupPollFreqSecsParameterSuffix =
     "logging-verbosity-backup-poll-frequency-secs";
->>>>>>> 97b0d71a
 constexpr absl::string_view kMetricsExportIntervalMillisParameterSuffix =
     "metrics-export-interval-millis";
 constexpr absl::string_view kMetricsExportTimeoutMillisParameterSuffix =
@@ -107,11 +93,8 @@
     "logging-verbosity-level";
 constexpr absl::string_view kUdfTimeoutMillisParameterSuffix =
     "udf-timeout-millis";
-<<<<<<< HEAD
-=======
 constexpr absl::string_view kUdfUpdateTimeoutMillisParameterSuffix =
     "udf-update-timeout-millis";
->>>>>>> 97b0d71a
 constexpr absl::string_view kUdfMinLogLevelParameterSuffix =
     "udf-min-log-level";
 constexpr absl::string_view kUseShardingKeyRegexParameterSuffix =
@@ -128,11 +111,8 @@
 constexpr std::string_view kDataLoadingBlobPrefixAllowlistSuffix =
     "data-loading-blob-prefix-allowlist";
 constexpr std::string_view kTelemetryConfigSuffix = "telemetry-config";
-<<<<<<< HEAD
-=======
 constexpr std::string_view kConsentedDebugTokenSuffix = "consented-debug-token";
 constexpr std::string_view kEnableConsentedLogSuffix = "enable-consented-log";
->>>>>>> 97b0d71a
 
 opentelemetry::sdk::metrics::PeriodicExportingMetricReaderOptions
 GetMetricsOptions(const ParameterClient& parameter_client,
@@ -165,10 +145,7 @@
   RetryUntilOk(
       [channel]() {
         if (channel->GetState(true) != GRPC_CHANNEL_READY) {
-<<<<<<< HEAD
-=======
           LOG(INFO) << "Metrics collector endpoint is not ready. Will retry.";
->>>>>>> 97b0d71a
           return absl::UnavailableError("metrics collector is not connected");
         }
         return absl::OkStatus();
@@ -176,26 +153,6 @@
       "Checking connection to metrics collector", LogMetricsNoOpCallback());
 }
 
-<<<<<<< HEAD
-absl::optional<std::string> GetMetricsCollectorEndPoint(
-    const ParameterClient& parameter_client, const std::string& environment) {
-  absl::optional<std::string> metrics_collection_endpoint;
-  ParameterFetcher parameter_fetcher(environment, parameter_client);
-  auto should_connect_to_external_metrics_collector =
-      parameter_fetcher.GetBoolParameter(
-          kUseExternalMetricsCollectorEndpointSuffix);
-  if (should_connect_to_external_metrics_collector) {
-    std::string metrics_collector_endpoint_value =
-        parameter_fetcher.GetParameter(kMetricsCollectorEndpointSuffix);
-    LOG(INFO) << "Retrieved " << kMetricsCollectorEndpointSuffix
-              << " parameter: " << metrics_collector_endpoint_value;
-    metrics_collection_endpoint = std::move(metrics_collector_endpoint_value);
-  }
-  return std::move(metrics_collection_endpoint);
-}
-
-=======
->>>>>>> 97b0d71a
 privacy_sandbox::server_common::telemetry::TelemetryConfig
 GetServerTelemetryConfig(const ParameterClient& parameter_client,
                          const std::string& environment) {
@@ -212,20 +169,12 @@
 }
 
 BlobPrefixAllowlist GetBlobPrefixAllowlist(
-<<<<<<< HEAD
-    const ParameterFetcher& parameter_fetcher) {
-  const auto prefix_allowlist = parameter_fetcher.GetParameter(
-      kDataLoadingBlobPrefixAllowlistSuffix, /*default_value=*/"");
-  LOG(INFO) << "Retrieved " << kDataLoadingBlobPrefixAllowlistSuffix
-            << " parameter: " << prefix_allowlist;
-=======
     const ParameterFetcher& parameter_fetcher, PSLogContext& log_context) {
   const auto prefix_allowlist = parameter_fetcher.GetParameter(
       kDataLoadingBlobPrefixAllowlistSuffix, /*default_value=*/"");
   PS_LOG(INFO, log_context)
       << "Retrieved " << kDataLoadingBlobPrefixAllowlistSuffix
       << " parameter: " << prefix_allowlist;
->>>>>>> 97b0d71a
   return BlobPrefixAllowlist(prefix_allowlist);
 }
 
@@ -236,13 +185,9 @@
           GetValuesHook::Create(GetValuesHook::OutputType::kString)),
       binary_get_values_hook_(
           GetValuesHook::Create(GetValuesHook::OutputType::kBinary)),
-<<<<<<< HEAD
-      run_query_hook_(RunQueryHook::Create()) {}
-=======
       run_set_query_uint32_hook_(RunSetQueryUInt32Hook::Create()),
       run_set_query_uint64_hook_(RunSetQueryUInt64Hook::Create()),
       run_set_query_string_hook_(RunSetQueryStringHook::Create()) {}
->>>>>>> 97b0d71a
 
 // Because the cache relies on telemetry, this function needs to be
 // called right after telemetry has been initialized but before anything that
@@ -256,24 +201,6 @@
       /*logical_commit_time = */ 1);
 }
 
-<<<<<<< HEAD
-void Server::InitOtelLogger(
-    ::opentelemetry::sdk::resource::Resource server_info,
-    absl::optional<std::string> collector_endpoint,
-    const ParameterFetcher& parameter_fetcher) {
-  const bool enable_otel_logger =
-      parameter_fetcher.GetBoolParameter(kEnableOtelLoggerParameterSuffix);
-  LOG(INFO) << "Retrieved " << kEnableOtelLoggerParameterSuffix
-            << " parameter: " << enable_otel_logger;
-  if (!enable_otel_logger) {
-    return;
-  }
-  log_provider_ = privacy_sandbox::server_common::ConfigurePrivateLogger(
-      server_info, collector_endpoint);
-  open_telemetry_sink_ = std::make_unique<OpenTelemetrySink>(
-      log_provider_->GetLogger(kServiceName.data()));
-  absl::AddLogSink(open_telemetry_sink_.get());
-=======
 void Server::InitLogger(::opentelemetry::sdk::resource::Resource server_info,
                         absl::optional<std::string> collector_endpoint,
                         const ParameterFetcher& parameter_fetcher) {
@@ -336,7 +263,6 @@
            "update "
         << logging_verbosity_notifier_status.status();
   }
->>>>>>> 97b0d71a
 }
 
 void Server::InitializeTelemetry(const ParameterClient& parameter_client,
@@ -344,10 +270,6 @@
   std::string instance_id = RetryUntilOk(
       [&instance_client]() { return instance_client.GetInstanceId(); },
       "GetInstanceId", LogMetricsNoOpCallback());
-<<<<<<< HEAD
-
-  InitTelemetry(std::string(kServiceName), std::string(BuildVersion()));
-=======
   ParameterFetcher parameter_fetcher(environment_, parameter_client);
   const bool enable_otel_logger =
       parameter_fetcher.GetBoolParameter(kEnableOtelLoggerParameterSuffix);
@@ -358,7 +280,6 @@
   InitTelemetry(std::string(kServiceName), std::string(BuildVersion()),
                 telemetry_config.TraceAllowed(),
                 telemetry_config.MetricAllowed(), enable_otel_logger);
->>>>>>> 97b0d71a
   auto metrics_options = GetMetricsOptions(parameter_client, environment_);
   auto metrics_collector_endpoint =
       GetMetricsCollectorEndPoint(parameter_client, environment_);
@@ -366,11 +287,6 @@
     CheckMetricsCollectorEndPointConnection(metrics_collector_endpoint.value());
   }
   LOG(INFO) << "Done retrieving metrics collector endpoint";
-<<<<<<< HEAD
-  BuildDependentConfig telemetry_config(
-      GetServerTelemetryConfig(parameter_client, environment_));
-=======
->>>>>>> 97b0d71a
   auto* context_map = KVServerContextMap(
       telemetry_config,
       ConfigurePrivateMetrics(
@@ -385,22 +301,6 @@
           CreateKVAttributes(instance_id, std::to_string(shard_num_),
                              environment_),
           metrics_options, metrics_collector_endpoint));
-<<<<<<< HEAD
-
-  // TODO(b/300137699): Deprecate ConfigureMetrics once all metrics are migrated
-  // to new telemetry API
-  ConfigureMetrics(
-      CreateKVAttributes(instance_id, std::to_string(shard_num_), environment_),
-      metrics_options, metrics_collector_endpoint);
-  ConfigureTracer(
-      CreateKVAttributes(instance_id, std::to_string(shard_num_), environment_),
-      metrics_collector_endpoint);
-  ParameterFetcher parameter_fetcher(environment_, parameter_client);
-  InitOtelLogger(CreateKVAttributes(std::move(instance_id),
-                                    std::to_string(shard_num_), environment_),
-                 metrics_collector_endpoint, parameter_fetcher);
-  LOG(INFO) << "Done init telemetry";
-=======
   ConfigureTracer(
       CreateKVAttributes(instance_id, std::to_string(shard_num_), environment_),
       metrics_collector_endpoint);
@@ -408,7 +308,6 @@
                                 std::to_string(shard_num_), environment_),
              metrics_collector_endpoint, parameter_fetcher);
   PS_LOG(INFO, server_safe_log_context_) << "Done init telemetry";
->>>>>>> 97b0d71a
 }
 
 absl::Status Server::CreateDefaultInstancesIfNecessaryAndGetEnvironment(
@@ -423,9 +322,6 @@
       [this]() { return instance_client_->GetEnvironmentTag(); },
       "GetEnvironment", LogMetricsNoOpCallback());
   LOG(INFO) << "Retrieved environment: " << environment_;
-<<<<<<< HEAD
-  ParameterFetcher parameter_fetcher(environment_, *parameter_client_);
-=======
   const auto shard_num_status = instance_client_->GetShardNumTag();
   if (!shard_num_status.ok()) {
     return shard_num_status.status();
@@ -445,27 +341,16 @@
       environment_, *parameter_client_,
       std::move(LogStatusSafeMetricsFn<kGetParameterStatus>()),
       server_safe_log_context_);
->>>>>>> 97b0d71a
 
   int32_t number_of_workers =
       parameter_fetcher.GetInt32Parameter(kUdfNumWorkersParameterSuffix);
   int32_t udf_timeout_ms =
       parameter_fetcher.GetInt32Parameter(kUdfTimeoutMillisParameterSuffix);
-<<<<<<< HEAD
-  int32_t udf_min_log_level =
-      parameter_fetcher.GetInt32Parameter(kUdfMinLogLevelParameterSuffix);
-
-  // updating verbosity level flag as early as we can, as it affects all logging
-  // downstream.
-  absl::SetGlobalVLogLevel(parameter_fetcher.GetInt32Parameter(
-      kLoggingVerbosityLevelParameterSuffix));
-=======
   int32_t udf_update_timeout_ms = parameter_fetcher.GetInt32Parameter(
       kUdfUpdateTimeoutMillisParameterSuffix);
   int32_t udf_min_log_level =
       parameter_fetcher.GetInt32Parameter(kUdfMinLogLevelParameterSuffix);
 
->>>>>>> 97b0d71a
   if (udf_client != nullptr) {
     udf_client_ = std::move(udf_client);
     return absl::OkStatus();
@@ -475,16 +360,6 @@
   // can be removed and we can own the unique ptr to the hooks.
   absl::StatusOr<std::unique_ptr<UdfClient>> udf_client_or_status =
       UdfClient::Create(
-<<<<<<< HEAD
-          std::move(config_builder
-                        .RegisterStringGetValuesHook(*string_get_values_hook_)
-                        .RegisterBinaryGetValuesHook(*binary_get_values_hook_)
-                        .RegisterRunQueryHook(*run_query_hook_)
-                        .RegisterLoggingFunction()
-                        .SetNumberOfWorkers(number_of_workers)
-                        .Config()),
-          absl::Milliseconds(udf_timeout_ms), udf_min_log_level);
-=======
           std::move(
               config_builder
                   .RegisterStringGetValuesHook(*string_get_values_hook_)
@@ -497,7 +372,6 @@
                   .Config()),
           absl::Milliseconds(udf_timeout_ms),
           absl::Milliseconds(udf_update_timeout_ms), udf_min_log_level);
->>>>>>> 97b0d71a
   if (udf_client_or_status.ok()) {
     udf_client_ = std::move(*udf_client_or_status);
   }
@@ -521,13 +395,6 @@
   return InitOnceInstancesAreCreated();
 }
 
-<<<<<<< HEAD
-KeySharder GetKeySharder(const ParameterFetcher& parameter_fetcher) {
-  const bool use_sharding_key_regex =
-      parameter_fetcher.GetBoolParameter(kUseShardingKeyRegexParameterSuffix);
-  LOG(INFO) << "Retrieved " << kUseShardingKeyRegexParameterSuffix
-            << " parameter: " << use_sharding_key_regex;
-=======
 KeySharder GetKeySharder(const ParameterFetcher& parameter_fetcher,
                          PSLogContext& log_context) {
   const bool use_sharding_key_regex =
@@ -535,20 +402,14 @@
   PS_LOG(INFO, log_context)
       << "Retrieved " << kUseShardingKeyRegexParameterSuffix
       << " parameter: " << use_sharding_key_regex;
->>>>>>> 97b0d71a
   ShardingFunction func(/*seed=*/"");
   std::optional<std::regex> shard_key_regex;
   if (use_sharding_key_regex) {
     std::string sharding_key_regex_value =
         parameter_fetcher.GetParameter(kShardingKeyRegexParameterSuffix);
-<<<<<<< HEAD
-    LOG(INFO) << "Retrieved " << kShardingKeyRegexParameterSuffix
-              << " parameter: " << sharding_key_regex_value;
-=======
     PS_LOG(INFO, log_context)
         << "Retrieved " << kShardingKeyRegexParameterSuffix
         << " parameter: " << sharding_key_regex_value;
->>>>>>> 97b0d71a
     // https://en.cppreference.com/w/cpp/regex/syntax_option_type
     // optimize -- "Instructs the regular expression engine to make matching
     // faster, with the potential cost of making construction slower. For
@@ -556,8 +417,6 @@
     // deterministic FSA." this matches our usecase.
     shard_key_regex = std::regex(std::move(sharding_key_regex_value),
                                  std::regex_constants::optimize);
-<<<<<<< HEAD
-=======
   }
   return KeySharder(func, std::move(shard_key_regex));
 }
@@ -576,46 +435,10 @@
   if (absl::Status status = lifecycle_heartbeat->Start(parameter_fetcher);
       status != absl::OkStatus()) {
     return status;
->>>>>>> 97b0d71a
   }
   return KeySharder(func, std::move(shard_key_regex));
 }
 
-<<<<<<< HEAD
-absl::Status Server::InitOnceInstancesAreCreated() {
-  const auto shard_num_status = instance_client_->GetShardNumTag();
-  if (!shard_num_status.ok()) {
-    return shard_num_status.status();
-  }
-  if (!absl::SimpleAtoi(*shard_num_status, &shard_num_)) {
-    std::string error =
-        absl::StrFormat("Failed converting shard id parameter: %s to int32.",
-                        *shard_num_status);
-    LOG(ERROR) << error;
-    return absl::InvalidArgumentError(error);
-  }
-  LOG(INFO) << "Retrieved shard num: " << shard_num_;
-  InitializeTelemetry(*parameter_client_, *instance_client_);
-  InitializeKeyValueCache();
-  auto span = GetTracer()->StartSpan("InitServer");
-  auto scope = opentelemetry::trace::Scope(span);
-  LOG(INFO) << "Creating lifecycle heartbeat...";
-  std::unique_ptr<LifecycleHeartbeat> lifecycle_heartbeat =
-      LifecycleHeartbeat::Create(*instance_client_);
-  ParameterFetcher parameter_fetcher(
-      environment_, *parameter_client_,
-      std::move(LogStatusSafeMetricsFn<kGetParameterStatus>()));
-  if (absl::Status status = lifecycle_heartbeat->Start(parameter_fetcher);
-      status != absl::OkStatus()) {
-    return status;
-  }
-
-  if (absl::Status status = SetDefaultUdfCodeObject(); !status.ok()) {
-    return absl::InternalError(
-        "Error setting default UDF. Please contact Google to fix the default "
-        "UDF or retry starting the server.");
-  }
-=======
   PS_LOG(INFO, server_safe_log_context_) << "Setting default UDF.";
   if (absl::Status status = SetDefaultUdfCodeObject(); !status.ok()) {
     PS_LOG(ERROR, server_safe_log_context_) << status;
@@ -623,7 +446,6 @@
         "Error setting default UDF. Please contact Google to fix the default "
         "UDF or retry starting the server.");
   }
->>>>>>> 97b0d71a
 
   num_shards_ = parameter_fetcher.GetInt32Parameter(kNumShardsParameterSuffix);
   PS_LOG(INFO, server_safe_log_context_)
@@ -634,11 +456,7 @@
   delta_stream_reader_factory_ =
       CreateStreamRecordReaderFactory(parameter_fetcher);
   notifier_ = CreateDeltaFileNotifier(parameter_fetcher);
-<<<<<<< HEAD
-  auto factory = KeyFetcherFactory::Create();
-=======
   auto factory = KeyFetcherFactory::Create(server_safe_log_context_);
->>>>>>> 97b0d71a
   key_fetcher_manager_ = factory->CreateKeyFetcherManager(parameter_fetcher);
   CreateGrpcServices(parameter_fetcher);
   auto metadata = parameter_fetcher.GetBlobStorageNotifierMetadata();
@@ -652,16 +470,6 @@
 
   grpc_server_ = CreateAndStartGrpcServer();
   local_lookup_ = CreateLocalLookup(*cache_);
-<<<<<<< HEAD
-  auto key_sharder = GetKeySharder(parameter_fetcher);
-  auto server_initializer = GetServerInitializer(
-      num_shards_, *key_fetcher_manager_, *local_lookup_, environment_,
-      shard_num_, *instance_client_, *cache_, parameter_fetcher, key_sharder);
-  remote_lookup_ = server_initializer->CreateAndStartRemoteLookupServer();
-  {
-    auto status_or_notifier =
-        BlobStorageChangeNotifier::Create(std::move(metadata));
-=======
   auto key_sharder = GetKeySharder(parameter_fetcher, server_safe_log_context_);
   auto server_initializer = GetServerInitializer(
       num_shards_, *key_fetcher_manager_, *local_lookup_, environment_,
@@ -671,7 +479,6 @@
   {
     auto status_or_notifier = BlobStorageChangeNotifier::Create(
         std::move(metadata), server_safe_log_context_);
->>>>>>> 97b0d71a
     if (!status_or_notifier.ok()) {
       // The ChangeNotifier is required to read delta files, if it's not
       // available that's a critical error and so return immediately.
@@ -681,13 +488,8 @@
   }
   auto realtime_notifier_metadata =
       parameter_fetcher.GetRealtimeNotifierMetadata(num_shards_, shard_num_);
-<<<<<<< HEAD
-  auto realtime_message_service_status =
-      MessageService::Create(realtime_notifier_metadata);
-=======
   auto realtime_message_service_status = MessageService::Create(
       realtime_notifier_metadata, server_safe_log_context_);
->>>>>>> 97b0d71a
   if (!realtime_message_service_status.ok()) {
     return realtime_message_service_status.status();
   }
@@ -695,19 +497,12 @@
   SetQueueManager(realtime_notifier_metadata, message_service_realtime_.get());
   uint32_t realtime_thread_numbers = parameter_fetcher.GetInt32Parameter(
       kRealtimeUpdaterThreadNumberParameterSuffix);
-<<<<<<< HEAD
-  LOG(INFO) << "Retrieved " << kRealtimeUpdaterThreadNumberParameterSuffix
-            << " parameter: " << realtime_thread_numbers;
-  auto maybe_realtime_thread_pool_manager = RealtimeThreadPoolManager::Create(
-      realtime_notifier_metadata, realtime_thread_numbers);
-=======
   PS_LOG(INFO, server_safe_log_context_)
       << "Retrieved " << kRealtimeUpdaterThreadNumberParameterSuffix
       << " parameter: " << realtime_thread_numbers;
   auto maybe_realtime_thread_pool_manager = RealtimeThreadPoolManager::Create(
       realtime_notifier_metadata, realtime_thread_numbers, {},
       server_safe_log_context_);
->>>>>>> 97b0d71a
   if (!maybe_realtime_thread_pool_manager.ok()) {
     return maybe_realtime_thread_pool_manager.status();
   }
@@ -716,12 +511,8 @@
   data_orchestrator_ = CreateDataOrchestrator(parameter_fetcher, key_sharder);
   TraceRetryUntilOk([this] { return data_orchestrator_->Start(); },
                     "StartDataOrchestrator",
-<<<<<<< HEAD
-                    LogStatusSafeMetricsFn<kStartDataOrchestratorStatus>());
-=======
                     LogStatusSafeMetricsFn<kStartDataOrchestratorStatus>(),
                     server_safe_log_context_);
->>>>>>> 97b0d71a
   if (num_shards_ > 1) {
     // At this point the server is healthy and the initialization is over.
     // The only missing piece is having a shard map, which is dependent on
@@ -730,13 +521,9 @@
     lifecycle_heartbeat->Finish();
   }
   auto maybe_shard_state = server_initializer->InitializeUdfHooks(
-<<<<<<< HEAD
-      *string_get_values_hook_, *binary_get_values_hook_, *run_query_hook_);
-=======
       *string_get_values_hook_, *binary_get_values_hook_,
       *run_set_query_string_hook_, *run_set_query_uint32_hook_,
       *run_set_query_uint64_hook_);
->>>>>>> 97b0d71a
   if (!maybe_shard_state.ok()) {
     return maybe_shard_state.status();
   }
@@ -760,13 +547,10 @@
   }
   if (realtime_thread_pool_manager_) {
     status.Update(realtime_thread_pool_manager_->Stop());
-<<<<<<< HEAD
-=======
   }
   if (logging_verbosity_param_notifier_ &&
       logging_verbosity_param_notifier_->IsRunning()) {
     status.Update(logging_verbosity_param_notifier_->Stop());
->>>>>>> 97b0d71a
   }
   return status;
 }
@@ -854,11 +638,7 @@
   std::unique_ptr<BlobStorageClientFactory> blob_storage_client_factory =
       BlobStorageClientFactory::Create();
   return blob_storage_client_factory->CreateBlobStorageClient(
-<<<<<<< HEAD
-      std::move(client_options));
-=======
       std::move(client_options), server_safe_log_context_);
->>>>>>> 97b0d71a
 }
 
 std::unique_ptr<StreamRecordReaderFactory>
@@ -873,19 +653,13 @@
   if (file_format == kFileFormats[static_cast<int>(FileFormat::kAvro)]) {
     AvroConcurrentStreamRecordReader::Options options;
     options.num_worker_threads = data_loading_num_threads;
-<<<<<<< HEAD
-=======
     options.log_context = server_safe_log_context_;
->>>>>>> 97b0d71a
     return std::make_unique<AvroStreamRecordReaderFactory>(options);
   } else if (file_format ==
              kFileFormats[static_cast<int>(FileFormat::kRiegeli)]) {
     ConcurrentStreamRecordReader<std::string_view>::Options options;
     options.num_worker_threads = data_loading_num_threads;
-<<<<<<< HEAD
-=======
     options.log_context = server_safe_log_context_;
->>>>>>> 97b0d71a
     return std::make_unique<RiegeliStreamRecordReaderFactory>(options);
   }
 }
@@ -894,14 +668,9 @@
     const ParameterFetcher& parameter_fetcher, KeySharder key_sharder) {
   const std::string data_bucket =
       parameter_fetcher.GetParameter(kDataBucketParameterSuffix);
-<<<<<<< HEAD
-  LOG(INFO) << "Retrieved " << kDataBucketParameterSuffix
-            << " parameter: " << data_bucket;
-=======
   PS_LOG(INFO, server_safe_log_context_)
       << "Retrieved " << kDataBucketParameterSuffix
       << " parameter: " << data_bucket;
->>>>>>> 97b0d71a
   auto metrics_callback =
       LogStatusSafeMetricsFn<kCreateDataOrchestratorStatus>();
   return TraceRetryUntilOk(
@@ -918,31 +687,20 @@
             .shard_num = shard_num_,
             .num_shards = num_shards_,
             .key_sharder = std::move(key_sharder),
-<<<<<<< HEAD
-            .blob_prefix_allowlist = GetBlobPrefixAllowlist(parameter_fetcher),
-        });
-      },
-      "CreateDataOrchestrator", metrics_callback);
-=======
             .blob_prefix_allowlist = GetBlobPrefixAllowlist(
                 parameter_fetcher, server_safe_log_context_),
             .log_context = server_safe_log_context_,
         });
       },
       "CreateDataOrchestrator", metrics_callback, server_safe_log_context_);
->>>>>>> 97b0d71a
 }
 
 void Server::CreateGrpcServices(const ParameterFetcher& parameter_fetcher) {
   const bool use_v2 = parameter_fetcher.GetBoolParameter(kRouteV1ToV2Suffix);
   const bool add_missing_keys_v1 =
       parameter_fetcher.GetBoolParameter(kAddMissingKeysV1Suffix);
-<<<<<<< HEAD
-  LOG(INFO) << "Retrieved " << kRouteV1ToV2Suffix << " parameter: " << use_v2;
-=======
   PS_LOG(INFO, server_safe_log_context_)
       << "Retrieved " << kRouteV1ToV2Suffix << " parameter: " << use_v2;
->>>>>>> 97b0d71a
   get_values_adapter_ =
       GetValuesAdapter::Create(std::make_unique<GetValuesV2Handler>(
           *udf_client_, *key_fetcher_manager_));
@@ -976,12 +734,8 @@
     builder.RegisterService(service.get());
   }
   // Finally assemble the server.
-<<<<<<< HEAD
-  LOG(INFO) << "Server listening on " << server_address << std::endl;
-=======
   PS_LOG(INFO, server_safe_log_context_)
       << "Server listening on " << server_address << std::endl;
->>>>>>> 97b0d71a
   auto server = builder.BuildAndStart();
   server->GetHealthCheckService()->SetServingStatus(
       std::string(kAutoscalerHealthcheck), true);
@@ -995,12 +749,8 @@
       CodeConfig{.js = kDefaultUdfCodeSnippet,
                  .udf_handler_name = kDefaultUdfHandlerName,
                  .logical_commit_time = kDefaultLogicalCommitTime,
-<<<<<<< HEAD
-                 .version = kDefaultVersion});
-=======
                  .version = kDefaultVersion},
       server_safe_log_context_);
->>>>>>> 97b0d71a
   return status;
 }
 
@@ -1018,11 +768,6 @@
       server_safe_log_context_);
 }
 
-<<<<<<< HEAD
-  return DeltaFileNotifier::Create(*blob_client_,
-                                   absl::Seconds(backup_poll_frequency_secs),
-                                   GetBlobPrefixAllowlist(parameter_fetcher));
-=======
 void Server::UpdateLoggingVerbosity(int32_t verbosity_value) {
   if (verbosity_value >= 0) {
     // absl and ps log internally will check if new verbosity value
@@ -1033,7 +778,6 @@
     PS_VLOG(1, server_safe_log_context_)
         << "Updated logging verbosity level to " << verbosity_value;
   }
->>>>>>> 97b0d71a
 }
 
 }  // namespace kv_server